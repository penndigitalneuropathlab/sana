--- conflicted
+++ resolved
@@ -18,11 +18,7 @@
 # generic processor class, sets the main attributes and holds
 # functions for generating data from processed Frames
 class Processor:
-<<<<<<< HEAD
-    def __init__(self, fname, frame, roi_type="", debug=False):
-=======
     def __init__(self, fname, frame, logger, roi_type=""):
->>>>>>> 1defa1b4
         self.fname = fname
         self.frame = frame
         self.logger = logger
@@ -31,12 +27,7 @@
     #
     # end of constructor
 
-<<<<<<< HEAD
-    def mask_frame(self, main_roi, sub_rois=[]):
-        
-=======
     def generate_masks(self, main_roi, sub_rois=[]):
->>>>>>> 1defa1b4
         # generate the main mask
         self.main_mask = create_mask(
             [main_roi],
@@ -58,13 +49,6 @@
                 self.sub_masks.append(mask)
         #
         # end of sub_masks loop
-
-        # apply the main mask to the frame
-        # TODO: we need to check if this is needed
-        if self.frame.slide_color is None:
-            self.frame.mask(self.main_mask)
-        else:
-            self.frame.mask(self.main_mask, self.frame.slide_color)
     #
     # end of gen_masks
 
@@ -122,7 +106,7 @@
 
     def segment_cells(self, frame, threshold,
                       disk_r, sigma, n_iterations, close_r, open_r, clean_r, debug=False):
-        
+
         # threshold the image and filter lots of data out to just get large circular objects
         img_objs = get_thresh(frame.img, threshold, close_r, clean_r)
 
@@ -178,7 +162,7 @@
         return cells
     #
     # end of segment_cells
-    
+
     def get_signals(self, frame, detections=[], tsize=None, tstep=None):
 
         # these are the size and step length of the convolution process
@@ -212,7 +196,7 @@
         # axs[1][0].imshow(sub_deformed_feats[0][0])
         # axs[1][1].imshow(sub_deformed_feats[1][0])
         # axs[1][2].imshow(sub_deformed_feats[2][0])
-        # axs[1][3].imshow(sub_deformed_feats[3][0])        
+        # axs[1][3].imshow(sub_deformed_feats[3][0])
 
         # fig, axs = plt.subplots(1,3)
         # axs[0].plot(signals['normal'][0][0])
@@ -221,9 +205,9 @@
         #     n = signals['sub_deform'].shape[2]
         #     x = np.arange(n) + i*n
         #     axs[2].plot(x, signals['sub_deform'][i][0])
-        
+
         # plt.show()
-        
+
         return signals
     #
     # end of get_signals
