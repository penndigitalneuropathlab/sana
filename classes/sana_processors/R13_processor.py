--- conflicted
+++ resolved
@@ -74,12 +74,6 @@
         # save the output probabilities
         ofname = os.path.join(odir, os.path.basename(self.fname).replace('.svs', '_R13.npy'))
         np.save(ofname, wc_activation)
-<<<<<<< HEAD
-
-        # find the strong DAB in the image
-        relevant_dab_msk, dab_thresh = self.process_dab(
-            self.dab,
-=======
         
         if self.logger.plots:
              # debug WC activations for each of the classes
@@ -102,7 +96,6 @@
             plt.show()
         
         relevant_dab_msk, dab_thresh = self.process_dab(self.dab,
->>>>>>> bd4b60fd
             run_normalize = True,
             scale = 1.0,
             mx = 90, #default: 90, experiment w/ mx = 100-110
@@ -124,59 +117,6 @@
         
         self.logger.info('DAB Thresh: %d' %dab_thresh)
 
-<<<<<<< HEAD
-        # get the lewy body pixel activations
-        lb_activation = wc_activation[1,:,:]
-        lb_activation = Frame(
-            lb_activation, lvl=self.dab.lvl, converter=self.dab.converter
-        )
-        size = self.frame.size()
-        lb_activation.img = cv2.resize(
-            lb_activation.img, dsize=(int(size[0]), int(size[1])),
-            interpolation=cv2.INTER_NEAREST
-        )
-        ln_activation = wc_activation[2,:,:]
-        ln_activation = Frame(
-            ln_activation, lvl=self.dab.lvl, converter=self.dab.converter
-        )
-        ln_activation.img = cv2.resize(
-            ln_activation.img, dsize=(int(size[0]), int(size[1])),
-            interpolation=cv2.INTER_NEAREST
-        )
-
-        # get the pixel predictions
-        # NOTE: we remove predictions that aren't very confident to remove background!
-        thresh = 0.6
-        wc_preds = np.argmax(wc_probs, axis=0)
-        wc_preds[np.max(wc_probs, axis=0) < thresh] = 0
-        lb_preds = Frame((wc_preds == 1).astype(np.uint8), self.dab.lvl, self.dab.converter)
-        lb_preds.img = cv2.resize(lb_preds.img, dsize=tuple(self.frame.size()),
-                                  interpolation=cv2.INTER_NEAREST)[:,:,None]
-        ln_preds = Frame((wc_preds == 2).astype(np.uint8), self.dab.lvl, self.dab.converter)
-
-        ln_preds.img = cv2.resize(ln_preds.img, dsize=tuple(self.frame.size()),
-                                  interpolation=cv2.INTER_NEAREST)[:,:,None]
-        
-        # LB mask is the pixels LB was predicted and DAB is strong
-        lb_msk = lb_activation.copy()
-        lb_msk.img = ((lb_preds.img == 1) & (relevant_dab_msk.img == 1)).astype(np.uint8)
-
-        # LN mask is the pixels LN was predicted and DAB ios strong
-        # TODO: need a separate relevant_dab_mask since the opening filter rmeoves all LNs!!!
-        ln_msk = ln_activation.copy()
-        ln_msk.img = ((ln_preds.img == 1) & (relevant_ln_dab_msk.img == 1)).astype(np.uint8)
-        
-        # get the contours/polygons from the LB mask
-        lb_msk.get_contours()
-        lb_msk.filter_contours(min_body_area=0/self.dab.converter.mpp) #default: 20/mpp
-        lb_contours = lb_msk.get_body_contours()
-        lbs = [contour.polygon for contour in lb_contours]
-        # get the contours/polygons from the LB mask
-        ln_msk.get_contours()
-        ln_msk.filter_contours(min_body_area=0/self.dab.converter.mpp) #default: 20/mpp
-        ln_contours = ln_msk.get_body_contours()
-        lns = [contour.polygon for contour in ln_contours]
-=======
         # 1 for dice loss and 2 for SoftMargin (selecting LB activation map)
         lb_activation = wc_activation[2,:,:]
         lb_softmax = wc_softmax[2,:,:]
@@ -291,7 +231,6 @@
                 lbs.append(new_lbs[-1])
 
             # * done before saving the LB annotations in run_lb_detections
->>>>>>> bd4b60fd
 
         # convert polygons to annotations and calculate confidence
         bid, antibody, region, roi_name = odir.split('/')[-4:]
@@ -308,47 +247,12 @@
             )
             lb_annos.append(lb_anno)
 
-<<<<<<< HEAD
-        ln_annos = []
-        for ln in lns:
-
-            # confidence is the average LB activation inside the polygon
-            conf = self.get_confidence(ln, ln_activation)
-            
-            fname = bid+'_'+antibody+'_'+region+'_'+tile
-            ln_anno = ln.to_annotation(
-                fname, class_name='LN detection', confidence=conf
-            )
-            ln_annos.append(ln_anno)
-
-        lb_poly_mask = create_mask(lb_annos, self.frame.size(), self.frame.lvl, self.frame.converter)
-        ln_poly_mask = create_mask(ln_annos, self.frame.size(), self.frame.lvl, self.frame.converter)
-
-        # run the %AO of the detections
-        results = self.run_ao(lb_preds)
-        params.data['lb_wc_ao'] = results['ao']
-        self.save_signals(odir, results['signals']['main_deform'], 'LB')
-        results = self.run_ao(ln_preds)
-        params.data['ln_wc_ao'] = results['ao']
-        self.save_signals(odir, results['signals']['main_deform'], 'LN')        
-        results = self.run_ao(lb_poly_mask)
-        params.data['lb_poly_ao'] = results['ao']
-        self.save_signals(odir, results['signals']['main_deform'], 'LB_POLY')        
-        results = self.run_ao(ln_poly_mask)
-        params.data['ln_poly_ao'] = results['ao']
-        self.save_signals(odir, results['signals']['main_deform'], 'LN_POLY')        
-            
-        if len(lb_annos) > 0 and self.logger.plots:
-            
-            fig, axs = plt.subplots(1, 3, sharex=True, sharey=True)
-=======
         # transform detections to the original slide coordinate system
         lb_annos = [transform_inv_poly(x, params.data['loc'], params.data['crop_loc'], params.data['M1'], params.data['M2']) for x in lb_annos]
 
         if len(lb_annos)>0 and self.logger.plots:
             fig, axs = plt.subplots(2,2,sharex=True,sharey=True)
             fig.suptitle('Debugging Plot of an LB Detection')
->>>>>>> bd4b60fd
             axs = axs.ravel()
 
             # plot the original image
@@ -376,12 +280,6 @@
         #
         # end of debugging
 
-<<<<<<< HEAD
-        # transform detections to the original slide coordinate system
-        annos = [transform_inv_poly(x, params.data['loc'], params.data['crop_loc'], params.data['M1'], params.data['M2']) for x in (lb_annos + ln_annos)]
-        
-=======
->>>>>>> bd4b60fd
         # set pixel lvl to 0
         [self.dab.converter.rescale(x, 0) for x in annos]        
 
