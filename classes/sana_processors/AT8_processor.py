--- conflicted
+++ resolved
@@ -29,13 +29,9 @@
     #
     # end of constructor
 
-<<<<<<< HEAD
-    def run(self, odir, roi_odir, first_run, params, main_roi, sub_rois=[]):
+    def run(self, odir, detection_odir, first_run, params, main_roi, sub_rois=[]):
         self.logger.info('Running AT8 Processor...')
 
-=======
-    def run(self, odir, detection_odir, first_run, params, main_roi, sub_rois=[]):
->>>>>>> e5d9364e
 
         self.generate_masks(main_roi, sub_rois)
 
@@ -53,16 +49,7 @@
         self.run_manual_ao(odir, params)
 
         # generate the auto AO results
-<<<<<<< HEAD
-        self.run_auto_ao(odir, params, 
-            scale=1.0, 
-            mx=90, 
-            open_r=0, 
-            close_r=0, 
-            )
-=======
         self.run_auto_ao(odir, params, scale=1.0, mx=90, open_r=0, close_r=0)
->>>>>>> e5d9364e
         
         if self.run_wildcat:
             
@@ -72,15 +59,11 @@
             # generate the tangle severity results
             # self.run_tangle(odir, params)
 
-<<<<<<< HEAD
             # generate tangle detector
             self.run_tangle_detection(odir, roi_odir, first_run, params, 0.3)
 
 
-        # TODO: this should run for all HDAB processors
-=======
         # # TODO: this should run for all HDAB processors
->>>>>>> e5d9364e
         # self.frame.to_gray()
         # self.frame.img = 255 - self.frame.img
 
