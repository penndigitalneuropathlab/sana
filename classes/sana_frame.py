
# system packages
import os
import sys
from copy import copy

# installed packages
import cv2
import numpy as np
from scipy import ndimage
from PIL import Image, ImageDraw
Image.MAX_IMAGE_PIXELS = None
from matplotlib import pyplot as plt

# custom packages
import sana_io
from sana_geo import Point, Polygon, Line, ray_tracing, separate_seg, plot_poly
from sana_color_deconvolution import StainSeparator
from sana_thresholds import kittler
from sana_tiler import Tiler

# custom exceptions
class TypeException(Exception):
    def __init__(self, message):
        self.message = message

# TODO: should add flag to store whether image is binary
#        or detect somehow? integer and only 2 values (0 and 1)
# provides a series of functions to apply to a 2D array stored in it's memory
#  -img: 2D Numpy array
#  -lvl: pixel resolution of img
#  -converter: Converter object from Loader
class Frame:
    def __init__(self, img, lvl=-1, converter=None, csf_threshold=None):

        if type(img) is str:
            self.img = np.array(Image.open(img))
        else:
            self.img = img

        # make sure the img always has a pixel channel
        if self.img.ndim < 3:
            self.img = self.img[:, :, None]
        self.lvl = lvl
        self.converter = converter
        self.contours = []
        self.csf_threshold = csf_threshold
    #
    # end of constructor

    # checks if the image array has 3 channels
    def is_rgb(self):
        return self.img.shape[2] == 3
    #
    # end of is_rgb

    # checks to see if the image array is a 1 channel, 1 byte, 0 to 1 image
    def is_binary(self):
        if self.is_rgb():
            return False
        if self.img.dtype != np.uint8:
            return False
        if np.max(self.img) > 1:
            return False
        return True
    #
    # end of is_binary

    # checks if the image array is a float or a 1 byte image
    def is_float(self):
        if self.img.dtype != np.uint8:
            return True
    #
    # end of is_float

    # gets the size of the image
    def size(self):
        size = Point(self.img.shape[1], self.img.shape[0], False, self.lvl)
        return self.converter.to_int(size)
    #
    # end of size

    # returns a duplicate of the Frame
    # NOTE: this is useful because most functions do not create copies
    def copy(self):
        return Frame(np.copy(self.img), self.lvl, self.converter, self.csf_threshold)
    #
    # end of copy

    # converts an RGB image to a grayscale image
    def to_gray(self):
        if not self.is_rgb():
            return
        float_img = self.img.astype(np.float64)
        self.img = np.dot(float_img, [0.2989, 0.5870, 0.1140])[:, :, None]
    #
    # end of to_gray

    # repeats a 1-channel image to create a 3-channel image
    def to_rgb(self):
        if self.is_rgb():
            return
        self.img = np.tile(self.img, 3)
    #
    # end of to_rgb

    # rounds the image to a 1 byte int image
    def round(self):
        self.img = np.rint(self.img).astype(np.uint8)
    #
    # end of round

    # generates a 256 bin histogram for each color channel
    def histogram(self):
        self.round()
        histogram = np.zeros((256, self.img.shape[-1]))
        for i in range(histogram.shape[-1]):
            histogram[:, i] = np.histogram(self.img[:, :, i],
                                           bins=256, range=(0, 255))[0]
        return histogram
    #
    # end of histogram

    # crops the image array to a new size using a loc/size variables
    def crop(self, loc, size):
        self.converter.to_pixels(loc, self.lvl)
        self.converter.to_pixels(size, self.lvl)
        loc = self.converter.to_int(loc)
        size = self.converter.to_int(size)
        if loc[0] < 0: # TODO: sometimes bounding_box gives us negative values
            loc[0] = 0
        if loc[1] < 0:
            loc[1] = 0
        self.img = self.img[loc[1]:loc[1]+size[1], loc[0]:loc[0]+size[0]]
    #
    # end of crop

    # scales an array to a new size given a scaling factor
    def scale(self, ds):
        size = self.size().astype(float) / ds
        if ds[0] > 1:
            size = np.ceil(size)
        size = self.converter.to_int(size)
        self.img = cv2.resize(self.img, dsize=(size[0], size[1]),
                              interpolation=cv2.INTER_CUBIC)
        if len(self.img.shape) == 2:
            self.img = self.img[:, :, None]
    #
    # end of resize

<<<<<<< HEAD
    def get_rotation_mat(self, angle):

        # get the dims and the center of the image
        h, w = self.img.shape[:2]
        cx, cy = w//2, h//2
=======
    # rotates the image array around it's center based on a angle in degrees
    def rotate(self, angle):
        w, h = self.size()
        cx, cy = int(w//2), int(h//2)
        rot_mat = cv2.getRotationMatrix2D((cx, cy), angle, 1.0)
        self.img = cv2.warpAffine(self.img, rot_mat, (w, h))
>>>>>>> 6061d7a4

        # get the rotation matrix and the rotation components of the mat
        M = cv2.getRotationMatrix2D((cx, cy), angle, 1.0)
        cos = np.abs(M[0,0])
        sin = np.abs(M[0,1])

        # compute the new bounding dims
        nw = int((h * sin) + (w * cos))
        nh = int((h * cos) + (w * sin))

        # translate the rotation mat to the new bounds
        M[0,2] += (nw / 2) - cx
        M[1,2] += (nh / 2) - cy

        return M, nw, nh

    def warp_affine(self, M, nw, nh):
        self.img = cv2.warpAffine(self.img, M, (nw, nh))
        if self.img.ndim == 2:
            self.img = self.img[:,:,None]
            
    # rotates the image array around it's center based on a angle in degrees
    def rotate(self, angle):
        M, nw, nh = self.get_rotation_mat(angle)

        # perform the rotation
        self.warp_affine(M, nw, nh)
    #
    # end of rotate

    # pads the image array on either edge based on alignment argument
    # NOTE: changing the mode affects the GM detection
    #        - 'wrap' causes sharp peaks at edge if the tissue isn't parallel
    #        - 'symmetric' seems to be the best, the edges are very flat
    def pad(self, pad, alignment='center'):
        if alignment == 'left':
            before = pad
            after = (0,0)
        elif alignment == 'center':
            before = pad//2
            after = pad - before
        else:
            before = (0,0)
            after = pad
        self.img = np.pad(self.img,
                          ((before[1], after[1]),
                           (before[0], after[0]), (0,0)), mode='symmetric')
    #
    # end of pad

    # writes the image array to a file
    # NOTE: if the array is floating point, the image will be written as a
    #        numpy data file, else as whatever datatype is given
    def save(self, fname):
        sana_io.create_directory(fname)
        if self.is_float():
            np.save(fname.split('.')[0]+'.npy', self.img)
        else:
            im = self.img
            if not self.is_rgb():
                im = im[:, :, 0]
            if self.is_binary():
                im = 255 * im
            im = Image.fromarray(im)
            im.save(fname)
    #
    # end of save

    # calculates the background color as the most common color
    #  in the grayscale space
    def get_bg_color(self):
        self.to_gray()
        histo = self.histogram()
        return np.tile(np.argmax(histo), 3)
    #
    # end of get_bg_color

    # apply a binary mask to the image
    def mask(self, mask, value=None):
        if self.is_float():
            raise TypeException('Cannot apply mask to floating point image')
        self.img = cv2.bitwise_and(
            self.img, self.img, mask=mask.img)[:, :, None]
        if value is not None:
            self.img[self.img == 0] = value
    #
    # end of mask

    # TODO: sigma should be probably be in terms of microns
    def gauss_blur(self, sigma):
        if sigma != 0:
            self.img = cv2.GaussianBlur(self.img, (sigma, sigma), 0)
        if len(self.img.shape) == 2:
            self.img = self.img[:, :, None]
    #
    # end of gauss_blur

    # TODO: need to check on these parameters and analyze the effects
    # niter - number of iterations [1, 12]
    # kappa - conduction coefficient (20-100) [50, 11]
    # gamma - max value of .25 for stability [.1, 0.9]
    # step  - distance between adjacent pixels [(1.,1.), (7., 7.)]
    def anisodiff(self, niter=12, kappa=11, gamma=0.9, step=(5.,5.)):
        if self.is_rgb():
            raise RBGException('Cannot apply filter to RGB image')
        self.img = self.img.astype(float)
        deltaS = np.zeros_like(self.img)
        deltaE = deltaS.copy()
        NS = deltaS.copy()
        EW = deltaS.copy()
        gS = np.ones_like(self.img)
        gE = gS.copy()

        for ii in range(niter):

            # calculate the diffs (change in pixels in both rows and cols)
            deltaS[:-1, :] = np.diff(self.img, axis=0)
            deltaE[:, :-1] = np.diff(self.img, axis=1)

            # conduction gradients
            gS = 1. / (1. + (deltaS/kappa)**2.) / step[0]
            gE = 1. / (1. + (deltaE/kappa)**2.) / step[1]

            # update matrices
            S = gS * deltaS
            E = gE * deltaE

            # subtract a copy that has been shifted 'North/West' by one
            # pixel. don't as questions. just do it. trust me.
            NS[:] = S
            EW[:] = E
            NS[1:, :] -= S[:-1, :]
            EW[:, 1:] -= E[:, :-1]

            self.img += gamma * (NS + EW)

        # clip values between 0 and 255, round to integer
        np.clip(self.img, 0, 255, out=self.img)
        self.round()
    #
    # end of anisodiff

    # thresholds the image array based to x if below, y if above threshold
    # NOTE: x and y can be images, e.g. x = 0, y = self.img
    def threshold(self, threshold, x, y):
        if self.is_rgb():
            raise TypeException('Cannot apply threshold to RGB image')

        # prepare img arrays for the true and false conditions
        if type(x) is int:
            x = np.full_like(self.img, x)
        if type(y) is int:
            y = np.full_like(self.img, y)

        self.img = np.where(self.img < threshold, x, y)
        self.round()
    #
    # end of threshold

    def get_intensity(self, p):
        loc, size = p.bounding_box()
        loc = loc.astype(int)
        size = size.astype(int)
        x = self.img[loc[1]:loc[1]+size[1], loc[0]:loc[0]+size[0]]
        p.translate(loc)
        mask = create_mask([p], size, self.lvl, self.converter, x=0, y=1).img
        p.translate(-loc)
        x = np.where(mask==1, x, np.zeros_like(x))
        return np.sum(x)
    
    # generates the contours on all edges of the image, then filters
    #  based on size of body and hole criteria
    def get_contours(self):
        if not self.is_binary():
            raise TypeException('Cannot get contours of a non-binary image')

        # generate the contours and store as Polygons
        self.contours = []
        contours, hierarchies = cv2.findContours(
            self.img, cv2.RETR_TREE, cv2.CHAIN_APPROX_SIMPLE)
        if hierarchies is None:
            return
        for c, h in zip(contours, hierarchies[0]):
            self.contours.append(Contour(c, h, self.lvl, self.converter))

    # filter the contours into groups based on the area and the hierarchy
    def filter_contours(self, min_body_area=0, min_hole_area=0,
                        max_body_area=None, max_hole_area=None):

        # find the bodies
        # NOTE: these are contours without a parent and above the min size
        for c in self.contours:
            if c.hierarchy[3] != -1:
                continue
            if c.polygon.area() <= min_body_area:
                continue
            if not max_body_area is None and d.polygon.area() >= max_body_area:
                continue
            c.body = True
        #
        # end of body checking

        # find the holes in the body contours
        # NOTE: contours with a parent that is a body and fits size criteria
        for c in self.contours:
            if c.body:
                continue
            if not self.contours[c.hierarchy[3]].body:
                continue
            if c.polygon.area() <= min_hole_area:
                continue
            if not max_hole_area is None and c.polygon.area() >= max_hole_area:
                continue
            c.hole = True
        #
        # end of hole checking
    #
    # end of filter_contours

    def get_body_contours(self):
        return [c for c in self.contours if c.body]
    def get_hole_contours(self):
        return [c for c in self.contours if c.hole]

    # get only the vertices of the contours within the given roi
    def ray_trace_contours(self, roi):

        # rescale roi to current lvl
        roi_lvl = roi.lvl
        self.converter.rescale(roi, self.lvl)

        # loop through all body contours
        x, y = [], []
        for c in self.get_body_contours():

            # loop through vertices of each body contour polygon
            p = c.polygon
            for i in range(p.shape[0]):

                # keep only the vertices that are within the roi
                if ray_tracing(p[i][0], p[i][1], np.array(roi)):
                    x.append(p[i][0])
                    y.append(p[i][1])

        # revert roi to its original lvl
        self.converter.rescale(roi, roi_lvl)

        # generate a Line array
        x, y = np.array(x), np.array(y)
        return Line(x, y, False, self.lvl)
    #
    # end of ray_trace_contours

    def get_tissue_contours(self, min_body_area=0, min_hole_area=0):

        # threshold the image for just tissue data
        self.to_gray()
        self.gauss_blur(5)
        self.round()
        self.threshold(self.csf_threshold, x=1, y=0)

        # get all contours of the image
        self.get_contours()

        # filter out small bodies and small holes
        self.filter_contours(min_body_area=min_body_area,
                             min_hole_area=min_hole_area)

        return self.contours

    # generates the CSF Line boundary from an RGB image
    # NOTE: this function can fail if given only slide or only tissue
    # TODO: does blurring affect the accuracy of the CSF boundary?
    def get_csf_boundary(self, roi):
        if not self.is_rgb():
            raise TypeException('Cannot get CSF Boundary of non-RGB image')

        # get the contours of the tissue within the image
        # TODO: get proper parameters for this
        self.get_tissue_contours(min_body_area=1e5, min_hole_area=1e5)

        # form a Line array based on the body contours within the roi
        csf_boundary = self.ray_trace_contours(roi)

        return csf_boundary
    #
    # end of get_csf_boundary

    # calculates the rotation of the Frame based on the linear regression of
    # the csf boundary detected within the given roi
    def get_rotation(self, roi):

        # get the csf boundary within the roi
        csf_boundary = self.get_csf_boundary(roi)

        # make sure we actually found a boundary
        if csf_boundary.shape[0] == 0:
            return None

        # calculate the angle of rotation based on the linear regression
        angle = csf_boundary.get_angle()

        # make sure the detected angle rotates the csf boundary to the
        # top half of the roi
        center = roi.centroid()[0]
        self.converter.rescale(center, self.lvl)
        csf_boundary.rotate(center, angle)
        if np.mean(csf_boundary[:, 1]) >= center[1]:
            angle -= 180

        return angle
    #
    # end of get_rotation

    def detect_cell_centers(self, radius, gap, plot=False):

        # apply distance transform to find centers of cells
        kern = cv2.getStructuringElement(cv2.MORPH_ELLIPSE, (5,5))
        dist = cv2.distanceTransform(
            self.img, cv2.DIST_HUBER, cv2.DIST_MASK_PRECISE)
        dist = cv2.copyMakeBorder(
            dist, radius, radius, radius, radius,
            cv2.BORDER_CONSTANT | cv2.BORDER_ISOLATED, 0)
        dist = cv2.erode(dist, kern)

        # apply template matching with a circle template
        kern = cv2.getStructuringElement(
            cv2.MORPH_ELLIPSE, (2*(radius-gap)+1, 2*(radius-gap)+1))
        kern = cv2.copyMakeBorder(
            kern, gap, gap, gap, gap,
            cv2.BORDER_CONSTANT | cv2.BORDER_ISOLATED, 0)
        temp = cv2.distanceTransform(
            kern, cv2.DIST_L2, cv2.DIST_MASK_PRECISE)
        corr = cv2.matchTemplate(dist, temp, cv2.TM_CCOEFF)

        # threshold the peaks of the template matching
        # TODO: this is too naive for what we need
        mn, mx, _, _ = cv2.minMaxLoc(corr)
        th, peaks = cv2.threshold(corr, mx*0.3, 255, cv2.THRESH_BINARY)
        peaks8u = cv2.convertScaleAbs(peaks)

        # calculate the center of each thresholding peak
        centers = []
        contours, hierarchy = cv2.findContours(
            peaks8u, cv2.RETR_CCOMP, cv2.CHAIN_APPROX_SIMPLE)
        for i in range(len(contours)):
            x, y, w, h = cv2.boundingRect(contours[i])
            # _, mx, _, mxloc = cv2.minMaxLoc(
            #     self.img[y:y+h, x:x+w], peaks8u[y:y+h, x:x+w])
            # centers.append(np.array([mxloc[0]+x, mxloc[1]+y]))
            centers.append(np.array((x+w//2, y+h//2)))
        if plot:
            fig, axs = plt.subplots(1,3)
            axs[0].imshow(self.img)
            axs[1].imshow(dist)
            axs[2].imshow(peaks)
            for c in centers:
                axs[0].plot(c[0], c[1], '.', color='red')
                axs[2].plot(c[0], c[1], '.', color='red')
            plt.show()

        return centers

    def detect_cell_sizes(self, centers, plot=False):
        i = 2*self.img[:, :, 0].astype(np.int) - 255
        mi = 3
        mx = 39
        gap = 5
        rs = list(range(mi, mx+1, 2))
        temps = []
        sizes = []
        for r in rs:
            temp = np.full((2*mx+1+gap+gap, 2*mx+1+gap+gap), 0)
            c = temp.shape[0]//2

            kern = 2 * cv2.getStructuringElement(
                cv2.MORPH_ELLIPSE, (2*r+1, 2*r+1))
            a, b = c - kern.shape[0]//2, c + kern.shape[0]//2 + 1
            temp[a:b, a:b] += kern

            kern = -1 * cv2.getStructuringElement(
                cv2.MORPH_ELLIPSE, (2*r+gap,2*r+gap))
            a, b = c - kern.shape[0]//2, c + kern.shape[0]//2 + 1
            temp[a:b, a:b] += kern

            temps.append(temp)

        for c in centers:
            a, b = c - temp.shape[0]//2, c + temp.shape[0]//2 + 1
            x0pad, x1pad, y0pad, y1pad = 0, 0, 0, 0
            if a[0] < 0:
                x0pad = 0 - a[0]
                a[0] = 0
            if a[1] < 0:
                y0pad = 0 - a[1]
                a[1] = 0
            if b[0] > i.shape[1]:
                x1pad = b[0] - i.shape[1]
                b[0] = i.shape[1]
            if b[1] > i.shape[0]:
                y1pad = b[1] - i.shape[0]
                b[1] = i.shape[0]

            x = i[a[1]:b[1], a[0]:b[0]]
            y0pad = np.full_like(x, -255, shape=(y0pad, x.shape[1]))
            y1pad = np.full_like(x, -255, shape=(y1pad, x.shape[1]))
            x = np.concatenate((y0pad, x, y1pad), axis=0)
            x0pad = np.full_like(x, -255, shape=(x.shape[0], x0pad))
            x1pad = np.full_like(x, -255, shape=(x.shape[0], x1pad))
            x = np.concatenate((x0pad, x, x1pad), axis=1)
            if x.shape != temp.shape:
                print(x.shape, temp.shape, c)
                sizes.append(0)
                continue
            corrs = []
            prev_corr = -np.inf
            size = 0
            for r, temp in zip(rs, temps):
                corr = np.sum(x * temp / r)
                if corr > prev_corr:
                    prev_corr = corr
                    size = r
                else:
                    break
            sizes.append(size)
        return sizes
#
# end of Frame

class Contour:
    def __init__(self, contour, hierarchy, lvl, converter):
        self.hierarchy = hierarchy
        self.lvl = lvl
        self.converter = converter
        self.polygon = self.contour_to_polygon(contour)

        self.body = False
        self.hole = False

    def contour_to_polygon(self, contour):
        x = np.array([float(v[0][0]) for v in contour])
        y = np.array([float(v[0][1]) for v in contour])
        polygon = Polygon(x, y, False, self.lvl)
        return polygon
#
# end of Detection

# this function looks at the frames of data surrounding the segmentation boundaries
# and finds which boundary is associated with the tissue boundary
def get_tissue_orientation(frame, roi, angle):

    # get the segmentation boundaries at top and bottom of frame
    s0, s1 = separate_seg(roi)
    if np.mean(s0[:,1]) > np.mean(s1[:,1]):
        top, bot = s1, s0
    else:
        top, bot = s0, s1

        # get the amount of tissue found near each of the boundaries
    top = Frame(frame.img[0:int(np.max(top[:,1])), :], frame.lvl, frame.converter, frame.csf_threshold)
    top.to_gray()
    top.threshold(top.csf_threshold, 1, 0)
    top_perc = np.sum(top.img)/top.img.size
    bot = Frame(frame.img[int(np.min(bot[:,1])):, :], frame.lvl, frame.converter, frame.csf_threshold)
    bot.to_gray()
    bot.threshold(bot.csf_threshold, 1, 0)
    bot_perc = np.sum(bot.img)/bot.img.size

    # TODO: get a new M based on the new angle and then use orig_frame to return the proper oriented frame, do this for the roi as well?

    # top image should have less tissue than the bottom
    return top_perc < bot_perc
#
# end of get_tissue_orientation

# generates a binary mask based on a list of given Polygons
#  -polygons: list of polygons to be filled with value y
#  -size: Point defining the size of the mask initialized with value x
#  -x, y: ints defining the negative and positive values in the mask
def create_mask(polygons, size, lvl, converter, x=0, y=1, holes=[]):

    # convert Polygons to a list of tuples so that ImageDraw read them
    polys = []
    for p in polygons:
        converter.to_pixels(p, lvl)
        p = converter.to_int(p)
        polys.append([tuple(p[i]) for i in range(p.shape[0])])
    hs = []
    for h in holes:
        converter.to_pixels(h, lvl)
        h = converter.to_int(h)
        hs.append([tuple(h[i]) for i in range(h.shape[0])])
    #
    # end of Polygon conversion

    # TODO: make sure outline isn't increasing mask size
    # create a blank image, then draw the polygons onto the image
    size = converter.to_int(size)
    mask = Image.new('L', (size[0], size[1]), x)
    for poly in polys:
        ImageDraw.Draw(mask).polygon(poly, outline=y, fill=y)
    for h in hs:
        ImageDraw.Draw(mask).polygon(h, outline=x, fill=x)
    return Frame(np.array(mask)[:, :, None], lvl, converter)
#
# end of create_mask

# TODO: check if right aligned padding is correct
def mean_normalize(loader, frame):

    lvl = 1
    ds = int(loader.ds[lvl] / loader.ds[loader.lvl])
    tsize = Point(200, 200, True, 0)
    tstep = Point(10, 10, True, 0)
    tiler = Tiler(lvl, frame.converter, tsize, tstep)

    frame_ds = frame.copy()
    frame_ds.scale([ds, ds])
    tiler.set_frame(frame_ds)

    tiles = tiler.load_tiles()
    tds = tiler.ds
    norm = np.zeros([tiles.shape[0], tiles.shape[1]], dtype=float)
    for i in range(tiles.shape[0]):
        for j in range(tiles.shape[1]):
            data = tiles[i][j]
            data = data[data != 0]
            if len(data) == 0:
                mu = 0
            else:
                mu = np.mean(data)
            norm[i][j] = mu
    frame_norm = Frame(norm, frame.lvl, frame.converter)

    frame_norm.scale(1/tds)
    frame_norm.scale([1/ds, 1/ds])
    frame_norm.img = frame_norm.img[:frame.img.shape[0], :frame.img.shape[1], :]

    frame_norm.converter.to_pixels(tsize, lvl)
    frame_norm.img = cv2.GaussianBlur(frame.img, ksize=(0,0), sigmaX=tsize[0], sigmaY=tsize[1])[:,:,None]
    frame.img = np.rint(frame.img.astype(np.float) - frame_norm.img)
    frame.img[frame.img < 0] = 0
    frame.img = frame.img.astype(np.uint8)
    return frame, frame_norm
#
# end of mean_normalize

# calculates the Slide/Tissue intensity threshold
# NOTE: should only be called by Frame
#  -data: a grayscale image array
#  -mi: minimum value to use from 0 to 255
#  -mx: maximum value to use from 0 to 255
def get_csf_threshold(frame):
    if not frame.is_rgb():
        raise TypeException('Cannot get CSF Threshold of a non-RGB image')

    # convert to grayscale
    frame.to_gray()

    # smooth to get a more accurate threshold
    frame.gauss_blur(5)

    # perform kittler thresholding
    return kittler(frame.histogram()[:, 0], mi=0, mx=255)[0]
#
# end of get_csf_threshold

# NOTE: a min value of 15 is set here based on qualitative analysis of DAB NeuN
# TODO: set different minimums for different stains!!!
def get_stain_threshold(frame, mi, mx):
    if frame.is_rgb():
        raise TypeException('Cannot get Stain Threshold of RGB image')

    # perform kittler thresholding
    return kittler(frame.histogram()[:, 0], mi=mi, mx=mx)[0]
#
# end of get_stain_threshold

#
# end of file<|MERGE_RESOLUTION|>--- conflicted
+++ resolved
@@ -148,20 +148,11 @@
     #
     # end of resize
 
-<<<<<<< HEAD
     def get_rotation_mat(self, angle):
 
         # get the dims and the center of the image
         h, w = self.img.shape[:2]
         cx, cy = w//2, h//2
-=======
-    # rotates the image array around it's center based on a angle in degrees
-    def rotate(self, angle):
-        w, h = self.size()
-        cx, cy = int(w//2), int(h//2)
-        rot_mat = cv2.getRotationMatrix2D((cx, cy), angle, 1.0)
-        self.img = cv2.warpAffine(self.img, rot_mat, (w, h))
->>>>>>> 6061d7a4
 
         # get the rotation matrix and the rotation components of the mat
         M = cv2.getRotationMatrix2D((cx, cy), angle, 1.0)
