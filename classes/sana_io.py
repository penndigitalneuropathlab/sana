
# system packages
import os
import ntpath
import sys
import json
import re
import fnmatch

# installed packages
import numpy as np
import geojson

# sana packages
from sana_geo import Polygon, Point, Annotation

class SlideNameException(Exception):
    def __init__(self, fname, message='ERROR: Cannot parse slide file: %s'):
        self.message = message % fname
        super().__init__(self.message)
    

# resolves relative filepaths and ~
#  e.g. ~/data/x.svs -> /Users/yourname/data/x.svs
#  e.g. ./data/x.svs -> /Users/yourname/data/x.svs
def get_fullpath(f):
    return os.path.abspath(os.path.expanduser(f))
#
# end of get_fullpath

# creates a new directory if it doesn't exist, else does nothing
def create_directory(f):
    if not os.path.exists(os.path.dirname(f)):
        os.makedirs(os.path.dirname(f))
#
# end of create_directory

# gets the fullpath to every file (recursively or not) in a given directory
# NOTE: returns nothing if directory does not exist
def get_files(d, recurse=False):

    # make sure the directory exists
    if not os.path.exists(d):
        return []

    f = []
    if recurse:
        for root, _, files in os.walk(d):
            f += [os.path.join(root, file) for file in files]
    else:
        f = [os.path.join(d, file) for file in os.listdir(d)]
    return f
#
# end of get_files

# gets all .svs slide files in a given directory
def get_slide_files(d):
    f = get_files(d)
    return [file for file in f if is_slide(file)]
#
# end of get_slide_files

# gets all .json annotation files in a given directory
def get_anno_files(d,recurse=False):
    f = get_files(d,recurse)
    return [file for file in f if is_anno(file)]
#
# end of get_anno_files

# returns True if Loader can handle the given file
def is_slide(f):
    return f.endswith('.svs')
#
# end of is_slide

# returns True if read_annotations can handle the given file
def is_anno(f):
    try:
        read_annotations(f)
        return True
    except Exception as e:
        return False
#
# end of is_anno

def get_slide_id(fname):
    return fname.split('_')[0]

def get_slide_name(fname):
    return os.path.splitext(os.path.basename(fname))[0]

def get_slide_parts(fname):
    if not is_slide(fname):
<<<<<<< HEAD
        raise SlideNameException(fname)
    
=======
        print('ERROR: Cannot parse slide parts from file: %s' % fname)
        exit()
>>>>>>> d59b3e40
    fname = ntpath.basename(fname)
    parts = fname.split('_')
    if len(parts) == 7:
        cid, hemi, region, antibody, dil, date, init = parts
    elif len(parts) == 6:
        cid, region, antibody, dil, date, init = parts
        hemi = 'N'
    else:
        raise Exception

    return cid, hemi, region, antibody, dil, date, init
#
# end of get_slide_parts

# e.g. 2017-191-25F
def get_bid(fname):
    return get_slide_parts(fname)[0]
# e.g. 2017-191
def get_aid(fname):
    return '-'.join(get_slide_parts(fname)[0].split('-')[:2])
# e.g. 25F
def get_bnum(fname):
    return get_slide_parts(fname)[0].split('-')[2]
# e.g. L, R, or N
def get_hemi(fname):
    return get_slide_parts(fname)[1]
# e.g. MFC
def get_region(fname):
    return get_slide_parts(fname)[2]
# e.g. SMI32
def get_antibody(fname):
    # NOTE: this assumes that we have the file name: *-ANTIBODY.tif
    if fname.endswith('.tif'):
        return os.path.splitext(fname)[0].split('-')[-1]
    else:
        return get_slide_parts(fname)[3]

def get_fpath(ifpath, fpath="", rpath=""):

    # filepath not given, use current filepath
    if fpath == "":
        fpath = ifpath

    # apply the replacement directory, if given
    elif rpath != "":
        fpath = os.path.dirname(ifile).replace(rpath, fpath)

    return fpath
#
# end of get_fpath

# creates a new filepath given an existing file and various parameters
#  -ifile: input filename, the path, suffix, and extension will be modified
#  -ext: file extension to be used, extension not changed if not given
#  -fpath: filepath to be used, not changed if not given
#  -rpath: a portion of the path in ifile to be replaced with fpath
#  e.g. $fpath/$ifile$suffix$ext
#  e.g. ifile=./data1/data2/slides/slide.svs
#       ext=.json
#       suffix=_DETECTIONS
#       fpath=./output
#       rpath=./data1/data2
#       result=./output/slides/slide_DETECTIONS.json
def create_filepath(ifile, ext="", suffix="", fpath="", rpath=""):

    # get the parts of the original filepath
    ifpath = os.path.dirname(ifile)
    ifname = ntpath.basename(ifile)
    ifname, iext = os.path.splitext(ifname)

    # extension not given, use current extension
    if ext == "":
        ext = iext

    if suffix != "":
        suffix = '_' + suffix

    # create the output filename using the basename, suffix, and extension
    fname = '%s%s%s' % (ifname, suffix, ext)

    # create the path to the file
    fpath = get_fpath(ifpath, fpath, rpath)

    # construct the filepath
    #ofile = get_fullpath(os.path.join(fpath, fname))
    ofile = os.path.join(fpath, fname)

    return ofile
#
# end of create_filepath

def get_slide_odir(odir, slide):
    return os.path.join(odir, get_bid(slide), get_antibody(slide), get_region(slide))

def get_params_file(odir, slide_name):
    return os.path.join(odir, slide_name+'.csv')

# creates a subdirectory for the ith ROI in a given json file
def create_odir(odir, s):
    odir = '%s/%s' % (odir, s)
    if not os.path.exists(odir):
        os.makedirs(odir)
    return odir
#
# end of create_odir

# loads a list of files into memory, checks to make sure each file exists
def read_list_file(list_f):

    # read the data from the filelist
    files = [get_fullpath(l.rstrip()) for l in open(get_fullpath(list_f), 'r')]
    return files
#
# end of read_list_file

# generates a list of slide files from a series of lists from the commandline
def get_slides_from_lists(lists):

    # concatenate all slide lists
    slides = []
    for f in lists:
        if os.path.exists(f):
            slides += read_list_file(f)
    return slides
#
# end of get_slides_from_lists

# removes unreadable header data from JSON annotation files
# NOTE: these headers come export JSON files from Qupath
def fix_annotations(ifile):

    # load the data as bytes
    fp = open(ifile, 'rb')
    data = fp.read()
    fp.close()

    # find the index of the first annotation in the json
    ind = data.find(b'[\n')
    if ind == -1:
        ind = data.find(b'[]')
        if ind == -1:
            return
    # rewrite the data starting at the first annotation
    fp = open(ifile, 'wb')
    fp.write(data[ind:])
    fp.close()
#
# end of fix_annotation

# loads a JSON annotation file into memory
#  -ifile: input JSON file to be read
#  -class_name: if given, only returns annotations with this class
def read_annotations(ifile, class_name=None, name=None):
    if ifile.endswith('.geojson'):
        data = geojson.load(open(ifile, 'r'))['features']
    elif ifile.endswith('.json'):
        # remove unwanted header bytes if they exist
        fix_annotations(ifile)

        # blank data if the file doesn't exist
        if not os.path.exists(ifile):
            return []

        # load the json data
        fp = open(ifile, 'r', encoding='utf-8')
        data = json.loads(fp.read())
    else:
        raise Exception

    # load the annotations
    # NOTE: this could be handled by a GeoJSON package?
    annotations = []
    for annotation in data:

        # get the xy coordinates from the geometry of the annotation
        geo = annotation['geometry']

        # get the class name, if exists
        if 'classification' not in annotation['properties']:
            cname = ""
        else:
            cname = annotation['properties']['classification']['name']
        #
        # end of class name reading

        # get the anno name, if exists
        if 'name' not in annotation['properties']:
            aname = ""
        else:
            aname = annotation['properties']['name']
        #
        # end of anno name reading

        # get the confidence, if exists
        if 'confidence' not in annotation['properties']:
            confidence = 1.0
        else:
            confidence = float(annotation['properties']['confidence'])
        #
        # end of confidence reading

        # create and store the annotation object
        annotations.append(
            Annotation(geo, ifile, cname, aname,
                       confidence=confidence, is_micron=False, lvl=0))
    #
    # end of annotation loop

    # only return annotations with the given class name
    if not class_name is None:
        annotations = [a for a in annotations if fnmatch.fnmatch(a.class_name, class_name)]
    if not name is None:
        annotations = [a for a in annotations if fnmatch.fnmatch(a.name, name)]

    return annotations
#
# end of read_annotations

# writes a list of Polygon annotations to a JSON annotation file
#  -ofile: location to write the annotations to
#  -annos: list of Polygon Annotations
def write_annotations(ofile, annos):

    # convert the Ann objects to json strings
    json_annos = [anno.to_json() for anno in annos]

    # write the file
    json.dump(json_annos, open(ofile, 'w'), indent=2)
#
# end of write_annotations

# appends a list of Polygon annotations to an existing JSON annotation file
#  -ofile: location of existing file to write to
#  -annos: list of Polygon annotations
def append_annotations(ofile, annos):
    # checks if annotation file exists
    if os.path.exists(ofile):
        orig_annos = read_annotations(ofile)

        # if file is not empty, add new annos to old annos
        if orig_annos:
            annos = orig_annos + annos
    else:
        print('Output directory does not exist:',ofile)
    # write the data
    write_annotations(ofile, annos)

#
# end of append_annotations<|MERGE_RESOLUTION|>--- conflicted
+++ resolved
@@ -91,13 +91,8 @@
 
 def get_slide_parts(fname):
     if not is_slide(fname):
-<<<<<<< HEAD
         raise SlideNameException(fname)
-    
-=======
-        print('ERROR: Cannot parse slide parts from file: %s' % fname)
-        exit()
->>>>>>> d59b3e40
+
     fname = ntpath.basename(fname)
     parts = fname.split('_')
     if len(parts) == 7:
