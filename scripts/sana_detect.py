#!/usr/bin/env python

# system modules
import os
import sys
import argparse

# installed modules
import numpy as np
from matplotlib import pyplot as plt

# custom modules
import sana_io
from sana_io import DataWriter
from sana_frame import Frame, get_stain_threshold, create_mask
from sana_loader import Loader
from sana_geo import Polygon

# this script loads a series of slides and ROIs within the given slides
# it loads the data within ROIs, and generates a probability map representing
# the prob of each pixel containing significant staining
def main(argv):

    # parse the command line
    parser = cmdl_parser(argv)
    args = parser.parse_args()

    # get all the slide files to process
    slides = []
    for list_f in args.lists:
        slides += sana_io.read_list_file(list_f)
    if len(slides) == 0:
        print("**> No Slides Found")
        parser.print_usage()
        exit()

    # loop through the slides
    for slide_i, slide_f in enumerate(slides):
        print('--> Processing Slide: %s (%d/%d)' % \
              (os.path.basename(slide_f), slide_i+1, len(slides)), flush=True)

        # get the prob. map frames to process
        fpath = sana_io.get_fpath(os.path.dirname(slide_f),
                                  args.idir, args.rdir)
        id = sana_io.get_slide_id(os.path.basename(slide_f))
        frames = sorted([os.path.join(fpath, f) \
                         for f in os.listdir(fpath) if 'PROB' in f and id in f and f.endswith('.png')])

        # loop through the prob. maps
        annos = []
        for frame_i, frame_f in enumerate(frames):
            print('----> Processing Frame (%d/%d)' % \
                  (frame_i+1, len(frames)), flush=True)
            
            # load the data writer
            data_f = sana_io.create_filepath(
                slide_f, ext='.csv', suffix='_%d' % frame_i,
                fpath=args.idir, rpath=args.rdir)
            writer = DataWriter(data_f)

            # load the frame
            loader = Loader(slide_f)
            lvl = writer.data['lvl']
            loc = writer.data['loc']
            loader.set_lvl(lvl)
            converter = loader.converter
            frame = Frame(frame_f, lvl, converter)

            # load the mask
            mask_f = sana_io.create_filepath(
                slide_f, ext='.png', suffix='_%d_MASK' % frame_i,
                fpath=args.idir, rpath=args.rdir)
            if not os.path.exists(mask_f):
                continue
            
            mask = Frame(mask_f, lvl, converter)

            if args.method == 'naive':

                # get the threshold
                stain_threshold = None
                try:
                    stain_threshold = int(args.threshold)
                except ValueError:
                    pass
                if stain_threshold is None:
                    try:
                        stain_threshold = get_stain_threshold(
                            frame, mi=args.stain_min, mx=args.stain_max)
                    except:
                        pass
                if stain_threshold is None:
                    continue
                writer.data['stain_threshold'] = stain_threshold
                writer.write_data()
                
                # threshold the image
                frame.threshold(stain_threshold, 0, 1)

                # mask the frame
                frame.mask(mask)
<<<<<<< HEAD
=======

                # binarize the frame
                frame.img = frame.img // 255
>>>>>>> a8183d0f

                # detect the objects in the thresholded frame
                frame.get_contours()

                # filter the contours
                # TODO: args should be cmdl args
                # TODO: args should be in microns
                frame.filter_contours(min_body_area=10)

                # get the detected objects
                detections = frame.get_body_contours()
                
                # get the polygons, translate back to the origin
                polygons = [d.polygon for d in detections]
                for i in range(len(polygons)):
<<<<<<< HEAD
                    polygons[i].translate(-writer.data['loc'])
                    polygons[i] = polygons[i].connect()

=======
                    converter.to_pixels(polygons[i], writer.data['lvl'])
                    polygons[i].rotate(frame.size()//2, -writer.data['angle'])
                    polygons[i].translate(-(writer.data['loc']+writer.data['crop_loc']))
                    polygons[i] = polygons[i].connect()
                    polygons[i] = converter.to_int(polygons[i])
>>>>>>> a8183d0f
            else:
                pass

            # convert detected polygons to annotations
            for polygon in polygons:
                anno = polygon.to_annotation(slide_f,"Neuron")
                annos.append(anno)
        #
        # end of frames loop

        # save the results
        out_f = sana_io.create_filepath(
<<<<<<< HEAD
            slide_f, ext='.json', fpath=args.odir)
=======
            slide_f, ext='.json', fpath=args.idir, rpath=args.rdir)
>>>>>>> a8183d0f
        sana_io.write_annotations(out_f, annos)
    #
    # end of slides loop
#
# end of main

def cmdl_parser(argv):
    parser = argparse.ArgumentParser()
    parser.add_argument('-lists', type=str, nargs='*', required=True,
                        help="filelists containing .svs files")
    parser.add_argument('-idir', type=str, default="",
                        help="location to read prob. maps from")
    parser.add_argument('-rdir', type=str, default="",
                        help="directory path to replace")
    parser.add_argument('-method', type=str, default="naive",
                        help="detection method to use")
    parser.add_argument('-threshold', type=str, default="kittler",
                        help="value of threshold, or algorithm to use")
    parser.add_argument('-stain_min', type=int, default=0,
                        help="min value for thresholding algorithms")
    parser.add_argument('-stain_max', type=int, default=255,
                        help="max value for thresholding algorithms")
    parser.add_argument('-detection_class', type=str, default="Detection",
                        help="annotation class name to use for detections")
    return parser
#
# end of cmdl_parser

if __name__ == "__main__":
    main(sys.argv)

#
# end of file<|MERGE_RESOLUTION|>--- conflicted
+++ resolved
@@ -51,7 +51,7 @@
         for frame_i, frame_f in enumerate(frames):
             print('----> Processing Frame (%d/%d)' % \
                   (frame_i+1, len(frames)), flush=True)
-            
+
             # load the data writer
             data_f = sana_io.create_filepath(
                 slide_f, ext='.csv', suffix='_%d' % frame_i,
@@ -72,7 +72,7 @@
                 fpath=args.idir, rpath=args.rdir)
             if not os.path.exists(mask_f):
                 continue
-            
+
             mask = Frame(mask_f, lvl, converter)
 
             if args.method == 'naive':
@@ -93,18 +93,15 @@
                     continue
                 writer.data['stain_threshold'] = stain_threshold
                 writer.write_data()
-                
+
                 # threshold the image
                 frame.threshold(stain_threshold, 0, 1)
 
                 # mask the frame
                 frame.mask(mask)
-<<<<<<< HEAD
-=======
 
                 # binarize the frame
                 frame.img = frame.img // 255
->>>>>>> a8183d0f
 
                 # detect the objects in the thresholded frame
                 frame.get_contours()
@@ -116,21 +113,15 @@
 
                 # get the detected objects
                 detections = frame.get_body_contours()
-                
+
                 # get the polygons, translate back to the origin
                 polygons = [d.polygon for d in detections]
                 for i in range(len(polygons)):
-<<<<<<< HEAD
-                    polygons[i].translate(-writer.data['loc'])
-                    polygons[i] = polygons[i].connect()
-
-=======
                     converter.to_pixels(polygons[i], writer.data['lvl'])
                     polygons[i].rotate(frame.size()//2, -writer.data['angle'])
                     polygons[i].translate(-(writer.data['loc']+writer.data['crop_loc']))
                     polygons[i] = polygons[i].connect()
                     polygons[i] = converter.to_int(polygons[i])
->>>>>>> a8183d0f
             else:
                 pass
 
@@ -143,11 +134,7 @@
 
         # save the results
         out_f = sana_io.create_filepath(
-<<<<<<< HEAD
-            slide_f, ext='.json', fpath=args.odir)
-=======
             slide_f, ext='.json', fpath=args.idir, rpath=args.rdir)
->>>>>>> a8183d0f
         sana_io.write_annotations(out_f, annos)
     #
     # end of slides loop
