--- conflicted
+++ resolved
@@ -9,10 +9,7 @@
 # import cv2 as cv
 import numpy as np
 from matplotlib import pyplot as plt
-<<<<<<< HEAD
-=======
 from skimage.transform import hough_line, hough_line_peaks
->>>>>>> a8183d0f
 
 # custom modules
 import sana_io
@@ -23,15 +20,9 @@
 from sana_geo import Point, separate_seg, plot_poly
 from sana_framer import Framer
 
-<<<<<<< HEAD
-# import torch
-# from torch.nn import functional as F
+#import torch
+#from torch.nn import functional as F
 # from unet import UNet
-=======
-import torch
-from torch.nn import functional as F
-from unet import UNet
->>>>>>> a8183d0f
 
 # this script loads a series of slides and ROIs within the given slides
 # it loads the data within ROIs, and generates a probability map representing
@@ -51,7 +42,6 @@
         parser.print_usage()
         exit()
 
-<<<<<<< HEAD
     # if args.algo == 'unet':
     #     model = 'C:/DNPL/data/neuron_processing/data/unet/checkpoints/checkpoint_epoch5.pth'
     #     net = UNet(n_channels=1, n_classes=2)
@@ -59,15 +49,6 @@
     #     net.to(device=device)
     #     net.load_state_dict(torch.load(model, map_location=device))
 
-=======
-    if args.algo == 'unet':
-        model = 'C:/DNPL/data/neuron_processing/data/unet/checkpoints/checkpoint_epoch5.pth'
-        net = UNet(n_channels=1, n_classes=2)
-        device = torch.device('cpu')
-        net.to(device=device)
-        net.load_state_dict(torch.load(model, map_location=device))
-        
->>>>>>> a8183d0f
     # loop through the slides
     for slide_i, slide_f in enumerate(slides):
         print("--> Processing: %s (%d/%d)" % \
@@ -108,11 +89,7 @@
             # skip the image if already generated
             if os.path.exists(out_f):
                 continue
-<<<<<<< HEAD
-
-=======
-            
->>>>>>> a8183d0f
+
             # initialize the data writer
             data_f = sana_io.create_filepath(
                 slide_f, ext='.csv', suffix='_%d' % roi_i,
@@ -128,7 +105,6 @@
 
             # scale the roi to current resolution
             converter.rescale(roi, loader.lvl)
-<<<<<<< HEAD
 
             try:
                 if args.gm_seg:
@@ -138,17 +114,6 @@
                 elif args.crude_roi:
                     frame = loader.load_crude_roi(writer, roi)
 
-=======
-
-            try:
-                if args.gm_seg:
-                    frame = loader.load_gm_seg(writer, roi)
-
-                # TODO: implement this, maybe use hough, or rely on slide, or use same method as above
-                elif args.crude_roi:
-                    frame = loader.load_crude_roi(writer, roi)
-                
->>>>>>> a8183d0f
                 # no need to rotate, just load the image inside the rectangle roi
                 else:
                     frame = loader.load_roi(writer, roi)
@@ -184,16 +149,15 @@
 
             # TODO: maybe apply this before anisodiff??
             # opening filter to remove small objects, not considered
-            kernel = cv.getStructuringElement(cv.MORPH_ELLIPSE, (5,5))
-            cv.morphologyEx(frame.img, cv.MORPH_OPEN,
-                            kernel=kernel, dst=frame.img)
+            # kernel = cv.getStructuringElement(cv.MORPH_ELLIPSE, (5,5))
+            # cv.morphologyEx(frame.img, cv.MORPH_OPEN,
+            #                 kernel=kernel, dst=frame.img)
 
             # TODO: IMPORTNAT: can probably decode whole image?, would want to try with scale
             #         wouldn't fit in CUDA most likely
             # TODO: instead could try to pad to avoid black bars in image, although 1kx1k is pretty big
             # TODO: try different models, maybe with RGB?
             # TODO: need to check the hyper parameters of the model
-<<<<<<< HEAD
             # if args.algo == 'unet':
             #
             #     img = frame.img.astype(float) / 255
@@ -207,21 +171,6 @@
             #         probs = F.softmax(output, dim=1)[0][1]
             #         frame.img[:, :, 0] = (255*probs.cpu().detach().numpy()).astype(np.uint8)
 
-=======
-            if args.algo == 'unet':
-
-                img = frame.img.astype(float) / 255
-                img = img.transpose((2, 0, 1))
-                net.eval()
-                img = torch.from_numpy(img)
-                img = img.unsqueeze(0)
-                img = img.to(device=device, dtype=torch.float32)
-                with torch.no_grad():
-                    output = net(img)
-                    probs = F.softmax(output, dim=1)[0][1]
-                    frame.img[:, :, 0] = (255*probs.cpu().detach().numpy()).astype(np.uint8)
-                
->>>>>>> a8183d0f
                 # fs = 1000
                 # for i in range(0, 1+frame.img.shape[0]//fs):
                 #     for j in range(0, 1+frame.img.shape[1]//fs):
@@ -296,21 +245,12 @@
     parser = argparse.ArgumentParser()
     parser.add_argument('-lists', type=str, nargs='*', required=True,
                         help="filelists containing .svs files")
-<<<<<<< HEAD
     # parser.add_argument('-algo', required=True, choices=['basic', 'unet'],
     #                     help="type of processing algorithm to use")
     parser.add_argument('-lvl', type=int, default=2, choices=[0, 1, 2],
                         help="specify the slide level to process on")
     parser.add_argument('-gm_seg', action='store_true')
     parser.add_argument('-crude_roi', action='store_true')
-=======
-    parser.add_argument('-algo', required=True, choices=['basic', 'unet'],
-                        help="type of processing algorithm to use")
-    parser.add_argument('-lvl', type=int, default=2, choices=[0, 1, 2],
-                        help="specify the slide level to process on")
-    parser.add_argument('-gm_seg', action='store_true')
-    parser.add_argument('-crude_roi', action='store_true')    
->>>>>>> a8183d0f
     parser.add_argument('-target', type=str, choices=['DAB', 'HEM'],
                         help="stain to process in the image")
     parser.add_argument('-roi_class', type=str, default='ROI',
