#!/usr/bin/env python

# system modules
import os
import inspect
import sys
import math
import argparse
import time
from multiprocessing import Process

# installed modules
import numpy as np
from tqdm import tqdm

# custom modules
import sana_io
from sana_params import Params
from sana_loader import Loader
from sana_geo import transform_poly, transform_inv_poly, Point, Polygon
from sana_frame import Frame
from sana_framer import Framer
from sana_logger import SANALogger

from sana_processors.NeuN_processor import NeuNProcessor
from sana_processors.SMI32_processor import SMI32Processor
from sana_processors.calretinin_processor import calretininProcessor
from sana_processors.MBP_processor import MBPProcessor
from sana_processors.SMI35_processor import SMI35Processor
from sana_processors.parvalbumin_processor import parvalbuminProcessor
from sana_processors.meguro_processor import MeguroProcessor
from sana_processors.AT8_processor import AT8Processor
from sana_processors.IBA1_processor import IBA1Processor
from sana_processors.R13_processor import R13Processor
from sana_processors.SYN303_processor import SYN303Processor

from sana_processors.HDAB_processor import HDABProcessor
from sana_processors.HE_processor import HEProcessor
from sana_processors.aSYN_processor import aSYNProcessor

# debugging modules
from sana_geo import plot_poly
from matplotlib import pyplot as plt

# instantiates a Processor object based on the antibody of the svs slide
# TODO: where to put this
def get_processor(fname, frame, logger, **kwargs):
    try:
        antibody = sana_io.get_antibody(fname)
    except:
        antibody = ''
    antibody_map = {
        'NeuN': NeuNProcessor,
        'SMI32': SMI32Processor,
        'CALR6BC': calretininProcessor,
        'parvalbumin': parvalbuminProcessor,
        'SMI94': MBPProcessor,
        'SMI35': SMI35Processor,
        'MEGURO': MeguroProcessor,
        'AT8': AT8Processor,
        'IBA1': IBA1Processor,
        'R13': R13Processor,
<<<<<<< HEAD
        'MJFR13': R13Processor,
        'HE': HEProcessor,
        'aSYN': aSYNProcessor,
=======
        'SYN303': SYN303Processor,
>>>>>>> bd4b60fd
        '': HDABProcessor,
    }
    cls = antibody_map[antibody]
    path = inspect.getfile(cls)
    proc = cls(fname, frame, logger, **kwargs)
    return proc

#
# end of get_processor

def process_slides(args, slides, logger):

    # loop through slides to load in all frames to process
    rois_to_process = []
    for slide_i, slide_f in enumerate(slides):

        # initialize the Loader object for loading Frames
        try:
            loader = Loader(slide_f)
            loader.set_lvl(args.lvl)
        except Exception as e:
            print(e)
            logger.info('Could not load .svs file: %s' % e)
            continue

        # find the locations of all the frames to process
        size = Point(args.frame_size, args.frame_size, is_micron=False, lvl=args.lvl)
        framer = Framer(loader, size)

        # load the slide mask, if given
        if args.slide_mask:
            mask = Frame(args.slide_mask, loader.thumbnail_lvl, loader.converter)
        else:
            mask = Frame(np.ones_like(loader.thumbnail[:,:,0][:,:,None]), loader.thumbnail_lvl, loader.converter)

        # loop through the frame locations
        for i, j in framer.inds():
            loc = framer.locs[i][j]

            # check if we want to actually process this frame
            loader.converter.rescale(loc, loader.thumbnail_lvl)
            loader.converter.rescale(size, loader.thumbnail_lvl)
            frame_mask = mask.get_tile(loc, size)
            if np.sum(frame_mask) > 0.05*args.frame_size**2:
                loader.converter.rescale(loc, args.lvl)
                loader.converter.rescale(size, args.lvl)

                # build the ROI to process
                x = [loc[0], loc[0]+size[0], loc[0]+size[0], loc[0]]
                y = [loc[1], loc[1], loc[1]+size[1], loc[1]+size[1]]
                main_roi = Polygon(x, y, is_micron=False, lvl=args.lvl)
                main_roi = main_roi.to_annotation(slide_f, 'ROI')
                sub_rois = []
                roi_id = '%s_%d_%d' % (main_roi.class_name, i, j)

                rois_to_process.append({
                    'args': args,
                    'slide': slide_f,
                    'main_roi': main_roi,
                    'main_roi_dict': main_roi.__dict__,
                    'sub_rois': sub_rois,
                    'sub_roi_dicts': [sub_roi.__dict__ for sub_roi in sub_rois],
                    'roi_id': roi_id,
                })
            #
            # end of mask checking
        #
        # end of loc checking
    #
    # end of slides loop

    return rois_to_process
#
# end of process_slides

def process_rois(args, slides, logger):
    
    # loop through the slides
    rois_to_process = []
    logger.info('Loading ROI Annotations')
    for slide_i, slide_f in tqdm(list(enumerate(slides))):

        # get the annotation file containing ROIs
        anno_f = sana_io.create_filepath(
            slide_f, ext='.json', fpath=args.adir, rpath=args.rdir)

        # make sure the file exists, else we skip this slide
        if not os.path.exists(anno_f):
            logger.warning('Annotation file %s does not exist\n' % anno_f)
            continue
        
        # initialize the Loader object for loading Frames
        try:
            loader = Loader(slide_f)
            loader.set_lvl(args.lvl)            
        except Exception as e:
            print(e)
            logger.warning('Could not load .svs file: %s' % e)
            continue

        # load the main roi(s) from the json file
        main_rois = sana_io.read_annotations(anno_f, class_name=args.main_class, name=args.main_name)
        logger.debug('Number of main_rois found: %d' % len(main_rois))
        if len(main_rois) == 0:
            logger.debug('No ROIs found for processing...possible Annotation Classes are [%s]' % \
                         ','.join(set([x.class_name for x in sana_io.read_annotations(anno_f)])))

        # loop through main roi(s)
        for main_roi_i, main_roi in enumerate(main_rois):

            # make sure the roi is properly formed
            if main_roi.shape[0] < 3:
                logger.warning('Skipping ROI... not a proper polygon')
                continue
            
            # load the sub roi(s) that are inside this main roi
            sub_rois = []
            for sub_class in args.sub_classes:
                rois = sana_io.read_annotations(anno_f, sub_class)
                for roi in rois:
                    if roi.inside(main_roi):
                        sub_rois.append(roi)
                        break
                # NOTE: None is used for not found sub rois since we still need to measure something
                else:
                    sub_rois.append(None)
            logger.debug('Number of sub_rois found: %d' % len(sub_rois))

            # load the sub roi(s) that are inside this main roi
            # NOTE: None is used for not found sub rois since we still need to measure something
            sub_rois = []
            for sub_class in args.sub_classes:
                rois = sana_io.read_annotations(anno_f, sub_class)
                for roi in rois:
                    if roi.partial_inside(main_roi) or main_roi.partial_inside(roi):
                        sub_rois.append(roi)
                        break
                else:
                    sub_rois.append(None)

            if logger.plots:
                logger.debug('Main ROI: %s' % str(main_roi))
                logger.debug('SHAPE: %s' % str(main_roi.shape))
                plot_rois = [main_roi.copy()] + [sub_roi.copy() for sub_roi in sub_rois]
                [loader.converter.rescale(x, loader.thumbnail.lvl) for x in plot_rois]                
                colors = ['black', 'red']
                
                fig, ax = plt.subplots(1,1)
                ax.imshow(loader.thumbnail.img)
                [plot_poly(ax, x, color='red') for x in plot_rois[1:] if not x is None]                
                plot_poly(ax, plot_rois[0], color='black')
                plt.show()
<<<<<<< HEAD

            if not main_roi.name:
                roi_name = str(main_roi_i)
            else:
                roi_name = main_roi.name
            roi_id = '%s_%s' % (main_roi.class_name, roi_name)

            rois_to_process.append({
                'args': args,
                'slide': slide_f,
                'main_roi': main_roi,
                'main_roi_dict': main_roi.__dict__,
                'sub_rois': sub_rois,
                'sub_roi_dicts': [sub_roi.__dict__ if not sub_roi is None else None for sub_roi in sub_rois],
                'roi_id': roi_id,
            })
        #
        # end of main_rois loop
    #
    # end of slides loop

    return rois_to_process
#
# end of process_roi

def process(args, slide, first_run, roi_i, nrois, main_roi, main_roi_dict, sub_rois=[], sub_roi_dicts=[], roi_id=None):
    logger = SANALogger.get_sana_logger(args.debug_level)    
    logger.info('Processing Frame (%d/%d)' % (roi_i, nrois))

    # reset the attributes on the annotations
    # NOTE: this is because pickling the Annotations loses the lvl attribute etc.
    for x in main_roi_dict:
        main_roi.__setattr__(x, main_roi_dict[x])
    for i in range(len(sub_rois)):
        if not sub_roi_dicts[i] is None:
            for x in sub_roi_dicts[i]:
                sub_rois[i].__setattr__(x, sub_roi_dicts[i][x])

    # initialize the Loader object for loading Frames
    try:
        loader = Loader(slide)
        loader.set_lvl(args.lvl)
    except Exception as e:
        print(e)
        logger.info('Could not load .svs file: %s' % e)
        return

    
    # initialize the Params IO object, this will store parameters
    # relating to the loading/processing of the Frame, as well as
    # the various AO results
    params = Params()

    # create odir for detection jsons
    roi_odir = sana_io.create_odir(args.odir, 'detections')
    
    # create the output directory path
    # NOTE: XXXX-XXX-XXX/antibody/region/ROI_0/
    slide_f = loader.fname    
    try:
        bid = sana_io.get_bid(slide_f)
        antibody = sana_io.get_antibody(slide_f)
        region = sana_io.get_region(slide_f)
        odir = sana_io.create_odir(args.odir, bid)
        odir = sana_io.create_odir(odir, antibody)
        odir = sana_io.create_odir(odir, region)
        odir = sana_io.create_odir(odir, roi_id)
    except:
        odir = sana_io.create_odir(args.odir, roi_id)
    logger.debug('Output directory successfully created: %s' % odir)

    # rescale the ROIs to the proper level
    loader.converter.rescale(main_roi, loader.lvl)
    [loader.converter.rescale(x, loader.lvl) for x in sub_rois if not x is None]
            
    # load the frame into memory using the main roi
    
    if args.mode == 'GM':

        # rotate/translate the coord. system to retrieve the frame from
        # the slide. the frame will be orthogonalized such that CSF is
        # at the top and WM is at the bottom of the image.
        frame = loader.load_gm_frame(params, main_roi, padding=args.padding, logger=logger)
        
    elif args.mode == 'GMZONE':

        # same rotation goal as above, except we have to test all
        #  4 sides of the input ROI to find the CSF
        frame = loader.load_gm_zone_frame(params, main_roi, padding=args.padding, logger=logger)
        
    else:
        # just translates the coord. system, no rotating or cropping
        frame = loader.load_roi_frame(params, main_roi, padding=args.padding, logger=logger)

    # transform the main ROI to the Frame's coord. system
    transform_poly(
        main_roi,
        params.data['loc'], params.data['crop_loc'],
        params.data['M1'], params.data['M2']
    )
=======
                    
            # initialize the Params IO object, this will store parameters
            # relating to the loading/processing of the Frame, as well as
            # the various AO results
            params = Params()
            params.data['lvl'] = args.lvl

            # create odir for detection jsons
            roi_odir = sana_io.create_odir(args.odir, 'detections')
            # create the output directory path
            # NOTE: XXXX-XXX-XXX/antibody/region/ROI_0/
            try:
                bid = sana_io.get_bid(slide_f)
                antibody = sana_io.get_antibody(slide_f)
                region = sana_io.get_region(slide_f)

                if not main_roi.name:
                    roi_name = str(main_roi_i)
                else:
                    roi_name = main_roi.name

                roi_id = '%s_%s' % (main_roi.class_name, roi_name)
                odir = sana_io.create_odir(args.odir, bid)
                odir = sana_io.create_odir(odir, antibody)
                odir = sana_io.create_odir(odir, region)
                odir = sana_io.create_odir(odir, roi_id)
            except:
                odir = sana_io.create_odir(
                    args.odir, os.path.splitext(os.path.basename(slide_f))[0]+'_%d' % main_roi_i)
            logger.debug('Output directory successfully created: %s' % odir)

            # rescale the ROIs to the proper level
            loader.converter.rescale(main_roi, loader.lvl)
            [loader.converter.rescale(x, loader.lvl) for x in sub_rois if x]
            
            # load the frame into memory using the main roi
            if args.roi_type == 'GM':

                # rotate/translate the coord. system to retrieve the frame from
                # the slide. the frame will be orthogonalized such that CSF is
                # at the top and WM is at the bottom of the image.
                frame = loader.load_gm_frame(params, main_roi, padding=args.padding, logger=logger)
            elif args.roi_type == 'GMZONE':

                # same rotation goal as above, except we have to test all
                #  4 sides of the input ROI to find the CSF
                frame = loader.load_gm_zone_frame(params, main_roi, padding=args.padding, logger=logger)
            else:
                # just translates the coord. system, no rotating or cropping
                frame = loader.load_roi_frame(params, main_roi, padding=args.padding, logger=logger)
            
            # transform the main ROI to the Frame's coord. system
            transform_poly(
                main_roi,
                params.data['loc'], params.data['crop_loc'],
                params.data['M1'], params.data['M2']
            )

            # transform the sub ROIs to the Frame's coord. system
            for sub_roi_i in range(len(sub_rois)):
                if sub_rois[sub_roi_i] is None:
                    continue
                transform_poly(
                    sub_rois[sub_roi_i],
                    params.data['loc'], params.data['crop_loc'],
                    params.data['M1'], params.data['M2']
                )

            # get the processor object
            kwargs = {
                'roi_type': args.roi_type,
                'qupath_threshold': args.qupath_threshold
            }
            processor = get_processor(slide_f, frame, logger, **kwargs)
            if processor is None:
                logger.info('No processor found')
                continue
            if (main_roi_i == 0):
                first_run = True
            else:
                first_run = False
>>>>>>> bd4b60fd

    # transform the sub ROIs to the Frame's coord. system
    for sub_roi_i in range(len(sub_rois)):
        if sub_rois[sub_roi_i] is None:
            continue
        transform_poly(
            sub_rois[sub_roi_i],
            params.data['loc'], params.data['crop_loc'],
            params.data['M1'], params.data['M2']
        )

    # get the processor object
    kwargs = {
        'qupath_threshold': args.qupath_threshold,
        'roi_type': args.mode,
    }
    processor = get_processor(slide_f, frame, logger, **kwargs)
    if processor is None:
        logger.info('No processor found')
        return

    # finally, analyze the frame based on the antibody it was stained with
    processor.run(odir, roi_odir, first_run, params, main_roi, sub_rois)
#
# end of process

def process_job(pid, rois_to_process):
    n = len(rois_to_process)
    for i in range(n):
        rois_to_process[i]['nrois'] = n
        rois_to_process[i]['roi_i'] = i
        rois_to_process[i]['first_run'] = i == 0
        process(**rois_to_process[i])
    
def dispatch(rois_to_process, njobs):

    nrois = math.ceil(len(rois_to_process) / njobs)

    jobs = []
    for pid in range(njobs):
        st = pid * nrois
        en = (pid+1) * nrois

        # create, store, start the job
        p = Process(target=process_job, args=(pid, rois_to_process[st:en]))
        jobs.append(p)
        p.start()
    #
    # end of job dispatching

    return jobs
#
# end of dispatch

def main(argv):
    
    # parse the command line
    parser = cmdl_parser(argv)
    args = parser.parse_args()

    logger = SANALogger.get_sana_logger(args.debug_level)
    
    # get all the slide files to process
    slides = sana_io.get_slides_from_lists(args.lists)
    if len(slides) == 0:
        logger.debug("No Slides Found")
        parser.print_usage()
        exit()
    logger.debug('Number of slides found: %d' % len(slides))
    
    slides = slides[args.skip:]
    logger.info('Skipping %d slides!' % args.skip)

    if args.mode == 'SLIDESCAN':
        rois_to_process = process_slides(args, slides, logger)
    else:
        rois_to_process = process_rois(args, slides, logger)

    if args.reprocess:
        
        # create and start the jobs
        jobs = dispatch(rois_to_process, args.njobs)

        # join and wait until all jobs are finished        
        [job.join() for job in jobs]        

    # TODO: write code to combine outputs in SLIDESCAN
    # TODO: can probably just include sana_results here right???????
#
# end of main

def cmdl_parser(argv):
    parser = argparse.ArgumentParser()
    parser.add_argument(
        '-lists', type=str, nargs='*', required=True,
        help="filelists containing .svs files")
    parser.add_argument(
        '-mode', type=str, required=True, choices=['SLIDESCAN', 'ROI', 'GM', 'GMZONE'],
        help="method of how to process the slide, SLIDESCAN is WSI analysis, GM/GMZONE orthogonalize the ROI")
    parser.add_argument(
        '-njobs', type=int, default=1,
        help="number of jobs to deploy, NOTE: be careful with memory usage")
    parser.add_argument(
        '-reprocess', action='store_true', default=True,
        help="whether or not to actually run the processor.run() code")
    parser.add_argument(
        '-adir', type=str, default="",
        help="directory path containing .json files")
    parser.add_argument(
        '-odir', type=str, default="",
        help="directory path to write the results to")
    parser.add_argument(
        '-rdir', type=str, default="",
        help="directory path to replace")
    parser.add_argument(
        '-lvl', type=int, default=0,
        help="resolution level to use during processing")
    parser.add_argument(
        '-frame_size', type=int, default=1024,
        help="size of frame to load during SLIDESCAN")
    parser.add_argument(        
        '-slide_mask', type=str, default="",
        help="path to a thumbnail resolution slide mask")
    parser.add_argument(
        '-main_class', type=str, default=None,
        help="ROI class used to load and process the Frame")
    parser.add_argument(
        '-main_name', type=str, default=None,
        help="name of annotation to match")
    parser.add_argument(
        '-sub_classes', type=str, nargs='*', default=[],
        help="class names of ROIs inside the main ROI to separately process")
    parser.add_argument(
        '-debug_level', type=str, default='normal',
        help="Logging debug level", choices=['full', 'debug', 'normal', 'quiet'])
    parser.add_argument(
        '-padding', type=int, default=0,
        help="Thickness of border to add to Frame to provide context for models")
    parser.add_argument(
        '-qupath_threshold', type=float, default=None,
        help="Pre-defined threshold in QuPath to use in Manual %AO"
    )
    parser.add_argument(
        '-stain_vector', type=float, nargs=6, default=None,
        help="Pre-defined stain vector in QuPath to use in Manual %AO"
    )
    parser.add_argument('-skip', type=int, default=0)

    return parser
#
# end of cmdl_parser

if __name__ == "__main__":
    main(sys.argv)

#
# end of file<|MERGE_RESOLUTION|>--- conflicted
+++ resolved
@@ -33,10 +33,8 @@
 from sana_processors.IBA1_processor import IBA1Processor
 from sana_processors.R13_processor import R13Processor
 from sana_processors.SYN303_processor import SYN303Processor
-
 from sana_processors.HDAB_processor import HDABProcessor
 from sana_processors.HE_processor import HEProcessor
-from sana_processors.aSYN_processor import aSYNProcessor
 
 # debugging modules
 from sana_geo import plot_poly
@@ -60,13 +58,9 @@
         'AT8': AT8Processor,
         'IBA1': IBA1Processor,
         'R13': R13Processor,
-<<<<<<< HEAD
         'MJFR13': R13Processor,
         'HE': HEProcessor,
-        'aSYN': aSYNProcessor,
-=======
         'SYN303': SYN303Processor,
->>>>>>> bd4b60fd
         '': HDABProcessor,
     }
     cls = antibody_map[antibody]
@@ -219,7 +213,6 @@
                 [plot_poly(ax, x, color='red') for x in plot_rois[1:] if not x is None]                
                 plot_poly(ax, plot_rois[0], color='black')
                 plt.show()
-<<<<<<< HEAD
 
             if not main_roi.name:
                 roi_name = str(main_roi_i)
@@ -320,89 +313,6 @@
         params.data['loc'], params.data['crop_loc'],
         params.data['M1'], params.data['M2']
     )
-=======
-                    
-            # initialize the Params IO object, this will store parameters
-            # relating to the loading/processing of the Frame, as well as
-            # the various AO results
-            params = Params()
-            params.data['lvl'] = args.lvl
-
-            # create odir for detection jsons
-            roi_odir = sana_io.create_odir(args.odir, 'detections')
-            # create the output directory path
-            # NOTE: XXXX-XXX-XXX/antibody/region/ROI_0/
-            try:
-                bid = sana_io.get_bid(slide_f)
-                antibody = sana_io.get_antibody(slide_f)
-                region = sana_io.get_region(slide_f)
-
-                if not main_roi.name:
-                    roi_name = str(main_roi_i)
-                else:
-                    roi_name = main_roi.name
-
-                roi_id = '%s_%s' % (main_roi.class_name, roi_name)
-                odir = sana_io.create_odir(args.odir, bid)
-                odir = sana_io.create_odir(odir, antibody)
-                odir = sana_io.create_odir(odir, region)
-                odir = sana_io.create_odir(odir, roi_id)
-            except:
-                odir = sana_io.create_odir(
-                    args.odir, os.path.splitext(os.path.basename(slide_f))[0]+'_%d' % main_roi_i)
-            logger.debug('Output directory successfully created: %s' % odir)
-
-            # rescale the ROIs to the proper level
-            loader.converter.rescale(main_roi, loader.lvl)
-            [loader.converter.rescale(x, loader.lvl) for x in sub_rois if x]
-            
-            # load the frame into memory using the main roi
-            if args.roi_type == 'GM':
-
-                # rotate/translate the coord. system to retrieve the frame from
-                # the slide. the frame will be orthogonalized such that CSF is
-                # at the top and WM is at the bottom of the image.
-                frame = loader.load_gm_frame(params, main_roi, padding=args.padding, logger=logger)
-            elif args.roi_type == 'GMZONE':
-
-                # same rotation goal as above, except we have to test all
-                #  4 sides of the input ROI to find the CSF
-                frame = loader.load_gm_zone_frame(params, main_roi, padding=args.padding, logger=logger)
-            else:
-                # just translates the coord. system, no rotating or cropping
-                frame = loader.load_roi_frame(params, main_roi, padding=args.padding, logger=logger)
-            
-            # transform the main ROI to the Frame's coord. system
-            transform_poly(
-                main_roi,
-                params.data['loc'], params.data['crop_loc'],
-                params.data['M1'], params.data['M2']
-            )
-
-            # transform the sub ROIs to the Frame's coord. system
-            for sub_roi_i in range(len(sub_rois)):
-                if sub_rois[sub_roi_i] is None:
-                    continue
-                transform_poly(
-                    sub_rois[sub_roi_i],
-                    params.data['loc'], params.data['crop_loc'],
-                    params.data['M1'], params.data['M2']
-                )
-
-            # get the processor object
-            kwargs = {
-                'roi_type': args.roi_type,
-                'qupath_threshold': args.qupath_threshold
-            }
-            processor = get_processor(slide_f, frame, logger, **kwargs)
-            if processor is None:
-                logger.info('No processor found')
-                continue
-            if (main_roi_i == 0):
-                first_run = True
-            else:
-                first_run = False
->>>>>>> bd4b60fd
 
     # transform the sub ROIs to the Frame's coord. system
     for sub_roi_i in range(len(sub_rois)):
