--- conflicted
+++ resolved
@@ -37,23 +37,6 @@
         antibody = sana_io.get_antibody(fname)
     except:
         antibody = ''
-<<<<<<< HEAD
-    if antibody == 'NeuN':
-        return NeuNProcessor(fname, frame, debug)
-    if antibody == 'SMI32':
-        return SMI32Processor(fname, frame, debug)
-    if antibody == 'CALR6BC':
-        return calretininProcessor(fname, frame, debug)
-    if antibody == 'parvalbumin':
-        return parvalbuminProcessor(fname, frame, debug)
-    if antibody == 'SMI94':
-        return MBPProcessor(fname, frame, debug, debug_fibers)
-    if antibody == 'SMI35':
-        return SMI35Processor(fname, frame, debug)
-    if antibody == 'MEGURO':
-        return meguroProcessor(fname, frame, debug)
-    if antibody == 'AT8':
-=======
     if 'NeuN' == antibody:
         return NeuNProcessor(fname, frame, debug)
     if 'SMI32' == antibody:
@@ -69,9 +52,8 @@
     if 'MEGURO' == antibody:
         return meguroProcessor(fname, frame, debug)
     if 'AT8' == antibody:
->>>>>>> a79a0a2a
         return AT8Processor(fname, frame, debug)
-    if antibody == 'IBA1':
+    if 'IBA1' == antibody:
         return IBA1Processor(fname, frame, debug)
     return None
 #
@@ -154,7 +136,7 @@
         # load the main roi(s) from the json file
         main_rois = sana_io.read_annotations(anno_f, class_name=args.main_class)
 
-<<<<<<< HEAD
+
         # load the sub roi(s) from the json file
         # sub_rois = []
         # for sub_class in args.sub_classes:
@@ -164,9 +146,7 @@
         # logger.debug('Number of main_rois found: %d' % len(main_rois))
         # logger.debug('Number of sub_rois found: %d' % len(sub_rois))
 
-=======
-                        
->>>>>>> a79a0a2a
+
         # loop through main roi(s)
         for main_roi_i, main_roi in enumerate(main_rois):
 
@@ -210,17 +190,12 @@
                 bid = sana_io.get_bid(slide_f)
                 antibody = sana_io.get_antibody(slide_f)
                 region = sana_io.get_region(slide_f)
-<<<<<<< HEAD
+
                 if not main_roi.name:
                     roi_name = str(main_roi_i)
                 else:
                     roi_name = main_roi.name
-=======
-                if not main_roi.anno_name:
-                    roi_name = str(main_roi_i)
-                else:
-                    roi_name = main_roi.anno_name
->>>>>>> a79a0a2a
+
                 roi_id = '%s_%s' % (main_roi.class_name, roi_name)
                 odir = sana_io.create_odir(args.odir, bid)
                 odir = sana_io.create_odir(odir, antibody)
@@ -243,14 +218,8 @@
                 frame = loader.load_gm_frame(params, main_roi, padding=padding, debug=level)
             else:
                 # just translates the coord. system, no rotating or cropping
-<<<<<<< HEAD
                 frame = loader.load_roi_frame(params, main_roi, padding=padding, debug=level)
 
-
-=======
-                frame = loader.load_roi_frame(params, main_roi)
-            
->>>>>>> a79a0a2a
             # transform the main ROI to the Frame's coord. system
             main_roi = transform_poly(
                 main_roi,
