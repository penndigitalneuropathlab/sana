--- conflicted
+++ resolved
@@ -14,11 +14,7 @@
 import sana_io
 from sana_params import Params
 from sana_loader import Loader
-<<<<<<< HEAD
-from sana_geo import transform_inv_poly, transform_poly
-=======
 from sana_geo import transform_poly, transform_inv_poly
->>>>>>> 51829522
 from sana_frame import Frame
 from sana_processors.NeuN_processor import NeuNProcessor
 from sana_processors.SMI32_processor import SMI32Processor
@@ -43,7 +39,6 @@
         debug_processor = True if debug < 20 else False
     except:
         antibody = ''
-<<<<<<< HEAD
     if antibody == 'NeuN':
         return NeuNProcessor(fname, frame, debug_processor)
     if antibody == 'SMI32':
@@ -64,26 +59,6 @@
         return IBA1Processor(fname, frame, debug_processor)
     if antibody == 'R13':
         return R13Processor(fname, frame, debug_processor)
-=======
-    if 'NeuN' == antibody:
-        return NeuNProcessor(fname, frame, debug)
-    if 'SMI32' == antibody:
-        return SMI32Processor(fname, frame, debug)
-    if 'CALR6BC' == antibody:
-        return calretininProcessor(fname, frame, debug)
-    if 'parvalbumin' == antibody:
-        return parvalbuminProcessor(fname, frame, debug)
-    if 'SMI94' == antibody:
-        return MBPProcessor(fname, frame, debug, debug_fibers)
-    if 'SMI35' == antibody:
-        return SMI35Processor(fname, frame, debug)
-    if 'MEGURO' == antibody:
-        return meguroProcessor(fname, frame, debug)
-    if 'AT8' == antibody:
-        return AT8Processor(fname, frame, debug)
-    if 'IBA1' == antibody:
-        return IBA1Processor(fname, frame, debug)
->>>>>>> 51829522
     return None
 #
 # end of get_processor
@@ -174,14 +149,6 @@
         # for sub_class in args.sub_classes:
         #     sub_rois += sana_io.read_annotations(anno_f, sub_class)
 
-<<<<<<< HEAD
-=======
-        # logger.debug for # of main_roi and sub_roi
-        # logger.debug('Number of main_rois found: %d' % len(main_rois))
-        # logger.debug('Number of sub_rois found: %d' % len(sub_rois))
-
-
->>>>>>> 51829522
         # loop through main roi(s)
         for main_roi_i, main_roi in enumerate(main_rois):
             t0 = time.time()
@@ -213,7 +180,7 @@
                         break
                 else:
                     sub_rois.append(None)
-            
+
             # initialize the Params IO object, this will store parameters
             # relating to the loading/processing of the Frame, as well as
             # the various AO results
@@ -262,7 +229,7 @@
                 params.data['loc'], params.data['padding'], params.data['crop_loc'],
                 params.data['M1'], params.data['M2']
             )
-            
+
             # TODO: plot main_roi and frame, before and after transformations; make sure they're lined up
             # grab frame thumbnail and run transform_invv_poly, scale to lvl 2
             # fig, axs = plt.subplots(1,2)
@@ -304,7 +271,7 @@
                     params.data['loc'], params.data['padding'], params.data['crop_loc'],
                     params.data['M1'], params.data['M2']
                 )
-            
+
             # get the processor object
             processor = get_processor(
                 slide_f, frame, debug=level)
@@ -321,7 +288,7 @@
             else:
                 last_run = False
 
-            
+
             # run the processes for the antibody
             processor.run(odir, roi_odir, first_run, last_run, params, main_roi, sub_rois)
             logger.info('Runtime: %0.2f (sec)' % (time.time()-t0))
