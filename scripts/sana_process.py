#!/usr/bin/env python3

# system modules
import os
import sys
import argparse
import logging
import time

# installed modules
import numpy as np

# custom modules
import sana_io
from sana_params import Params
from sana_loader import Loader
from sana_geo import transform_poly, transform_inv_poly
from sana_frame import Frame
from sana_logger import SANALogger

# TODO: rename processors to classifiers
from sana_processors.NeuN_processor import NeuNProcessor
from sana_processors.SMI32_processor import SMI32Processor
from sana_processors.calretinin_processor import calretininProcessor
from sana_processors.MBP_processor import MBPProcessor
from sana_processors.SMI35_processor import SMI35Processor
from sana_processors.parvalbumin_processor import parvalbuminProcessor
from sana_processors.meguro_processor import MeguroProcessor
from sana_processors.AT8_processor import AT8Processor
from sana_processors.IBA1_processor import IBA1Processor
from sana_processors.R13_processor import R13Processor

# debugging modules
from sana_geo import plot_poly
from matplotlib import pyplot as plt

# instantiates a Processor object based on the antibody of the svs slide
# TODO: where to put this
<<<<<<< HEAD
def get_processor(fname, frame, roi_type, debug=False, debug_fibers=False):
=======
def get_processor(fname, frame, logger, debug_fibers=False):
>>>>>>> 1defa1b4
    try:
        antibody = sana_io.get_antibody(fname)
    except:
        antibody = ''
<<<<<<< HEAD
    if 'NeuN' == antibody:
        return NeuNProcessor(fname, frame, roi_type, debug)
    if 'SMI32' == antibody:
        return SMI32Processor(fname, frame, roi_type, debug)
    if 'CALR6BC' == antibody:
        return calretininProcessor(fname, frame, roi_type, debug)
    if 'parvalbumin' == antibody:
        return parvalbuminProcessor(fname, frame, roi_type, debug)
    if 'SMI94' == antibody:
        return MBPProcessor(fname, frame, roi_type, debug, debug_fibers)
    if 'SMI35' == antibody:
        return SMI35Processor(fname, frame, roi_type, debug)
    if 'MEGURO' == antibody:
        return meguroProcessor(fname, frame, roi_type, debug)
    if 'AT8' == antibody:
        return AT8Processor(fname, frame, roi_type, debug)
=======
    if antibody == 'NeuN':
        return NeuNProcessor(fname, frame, logger)
    if antibody == 'SMI32':
        return SMI32Processor(fname, frame, logger)
    if antibody == 'CALR6BC':
        return calretininProcessor(fname, frame, logger)
    if antibody == 'parvalbumin':
        return parvalbuminProcessor(fname, frame, logger)
    if antibody == 'SMI94':
        return MBPProcessor(fname, frame, logger, debug_fibers)
    if antibody == 'SMI35':
        return SMI35Processor(fname, frame, logger)
    if antibody == 'MEGURO':
        return MeguroProcessor(fname, frame, logger)
    if antibody == 'AT8':
        return AT8Processor(fname, frame, logger)
    if antibody == 'IBA1':
        return IBA1Processor(fname, frame, logger)
    if antibody == 'R13':
        return R13Processor(fname, frame, logger)
>>>>>>> 1defa1b4
    return None
#
# end of get_processor

# this script loads a series of slides and ROIs within the given slides
# it loads and processes the data within ROIs, and calculates the percentage
# of positive pixels in the ROIs
def main(argv):
    # parse the command line
    parser = cmdl_parser(argv)
    args = parser.parse_args()

    logger = SANALogger.get_sana_logger(args.debug_level)

    # get all the slide files to process
    slides = sana_io.get_slides_from_lists(args.lists)
    if len(slides) == 0:
        logger.debug("No Slides Found")
        parser.print_usage()
        exit()
<<<<<<< HEAD
    slides = slides[args.skip:]
    
=======
    logger.debug('Number of slides found: %d' % len(slides))

>>>>>>> 1defa1b4
    # loop through the slides
    for slide_i, slide_f in enumerate(slides):
        # progress messaging
        logger.info('--> Processing Slide: %s (%d/%d)' % \
              (os.path.basename(slide_f), slide_i+1, len(slides)))

        # # get the annotation file containing ROIs
        # anno_f = sana_io.create_filepath(
        #     slide_f, ext='.json', fpath=args.adir, rpath=args.rdir)

        # Temporary fix for reading annotations (microglia)
        anno_f = sana_io.create_filepath(
            slide_f.replace('-21_EX', '-2021_EX'), ext='.json', fpath=args.adir, rpath=args.rdir)

        # make sure the file exists, else we skip this slide
        if not os.path.exists(anno_f):
            logger.info('Annotation file %s does not exist\n' % anno_f)
            continue

        # initialize the Loader object for loading Frames
        try:
            loader = Loader(slide_f)
        except Exception as e:
            print(e)
            logger.info('Could not load .svs file: %s' % e)
            continue

        # set the image resolution level
        loader.set_lvl(args.lvl)

        # load the main roi(s) from the json file
<<<<<<< HEAD
        main_rois = sana_io.read_annotations(
            anno_f, class_name=args.main_class, name=args.main_name)
                        
=======
        main_rois = sana_io.read_annotations(anno_f, class_name=args.main_class, name=args.main_name)
        logger.debug('Number of main_rois found: %d' % len(main_rois))
        if len(main_rois) == 0:
            logger.debug('No ROIs found for processing...possible Annotation Classes are [%s]' % ','.join(set([x.class_name for x in sana_io.read_annotations(anno_f, class_name=args.main_class, name=args.main_name)])))

        # Use this to analyze a certain frame from a slide
        # main_rois = main_rois[8:]

>>>>>>> 1defa1b4
        # loop through main roi(s)
        for main_roi_i, main_roi in enumerate(main_rois):
            t0 = time.time()
            # progress messaging
            logger.warning('----> Processing Frame (%d/%d)' % \
                  (main_roi_i+1, len(main_rois)))

            # load the sub roi(s) that are inside this main roi
            sub_rois = []
            for sub_class in args.sub_classes:
                rois = sana_io.read_annotations(anno_f, sub_class)
                for roi in rois:
                    if roi.inside(main_roi):
                        sub_rois.append(roi)
                        break
                # NOTE: None is used for not found sub rois since we still need to measure something
                else:
                    sub_rois.append(None)
            logger.debug('Number of sub_rois found: %d' % len(sub_rois))

            # load the sub roi(s) that are inside this main roi
            # NOTE: None is used for not found sub rois since we still need to measure something
            sub_rois = []
            for sub_class in args.sub_classes:
                rois = sana_io.read_annotations(anno_f, sub_class)
                for roi in rois:
                    if roi.partial_inside(main_roi) or main_roi.partial_inside(roi):
                        sub_rois.append(roi)
                        break
                else:
                    sub_rois.append(None)

            # initialize the Params IO object, this will store parameters
            # relating to the loading/processing of the Frame, as well as
            # the various AO results
            params = Params()

            # create odir for detection jsons
            roi_odir = sana_io.create_odir(args.odir, 'detections')
            # create the output directory path
            # NOTE: XXXX-XXX-XXX/antibody/region/ROI_0/
            try:
                bid = sana_io.get_bid(slide_f)
                antibody = sana_io.get_antibody(slide_f)
                region = sana_io.get_region(slide_f)
<<<<<<< HEAD
=======

>>>>>>> 1defa1b4
                if not main_roi.name:
                    roi_name = str(main_roi_i)
                else:
                    roi_name = main_roi.name

                roi_id = '%s_%s' % (main_roi.class_name, roi_name)
                odir = sana_io.create_odir(args.odir, bid)
                odir = sana_io.create_odir(odir, antibody)
                odir = sana_io.create_odir(odir, region)
                odir = sana_io.create_odir(odir, roi_id)
            except:
                odir = sana_io.create_odir(
                    args.odir, os.path.splitext(os.path.basename(slide_f))[0]+'_%d' % main_roi_i)
            logger.debug('Output directory successfully created: %s' % odir)

            padding = args.padding

            # load the frame into memory using the main roi
            if args.roi_type == 'GM':

                # rotate/translate the coord. system to retrieve the frame from
                # the slide. the frame will be orthogonalized such that CSF is
                # at the top and WM is at the bottom of the image.
                frame = loader.load_gm_frame(params, main_roi, padding=padding, logger=logger)
            else:
                # just translates the coord. system, no rotating or cropping
                frame = loader.load_roi_frame(params, main_roi, padding=padding, logger=logger)

            # transform the main ROI to the Frame's coord. system
            transform_poly(
                main_roi,
                params.data['loc'], params.data['crop_loc'],
                params.data['M1'], params.data['M2']
            )

            # transform the sub ROIs to the Frame's coord. system
            for sub_roi_i in range(len(sub_rois)):
                if sub_rois[sub_roi_i] is None:
                    continue
                transform_poly(
                    sub_rois[sub_roi_i],
                    params.data['loc'], params.data['crop_loc'],
                    params.data['M1'], params.data['M2']
<<<<<<< HEAD
                ) 
                
            # get the processor object
            processor = get_processor(
                slide_f, frame, args.roi_type, args.debug, args.debug_fibers)
=======
                )

            # get the processor object
            processor = get_processor(
                slide_f, frame, logger=logger)
>>>>>>> 1defa1b4

            if processor is None:
                logger.info('No processor found')
                continue
            if (main_roi_i == 0):
                first_run = True
            else:
                first_run = False

            # run the processes for the antibody
            processor.run(odir, roi_odir, first_run, params, main_roi, sub_rois)

        # end of main_rois loop
    #
    # end of slides loop
#
# end of main

def cmdl_parser(argv):
    parser = argparse.ArgumentParser()
    parser.add_argument(
        '-lists', type=str, nargs='*', required=True,
        help="filelists containing .svs files")
    parser.add_argument(
        '-adir', type=str, default="",
        help="directory path containing .json files")
    parser.add_argument(
        '-odir', type=str, default="",
        help="directory path to write the results to")
    parser.add_argument(
        '-rdir', type=str, default="",
        help="directory path to replace")
    parser.add_argument(
        '-lvl', type=int, default=0,
        help="resolution level to use during processing")
    parser.add_argument(
        '-roi_type', type=str, required=True, choices=['GM', 'ROI'],
        help="type of ROI, GM will be rotated, ROI is only translated")
    parser.add_argument(
        '-main_class', type=str, default=None,
        help="ROI class used to load and process the Frame")
    parser.add_argument(
        '-main_name', type=str, default=None,
        help="name of annotation to match")
    parser.add_argument(
        '-sub_classes', type=str, nargs='*', default=[],
        help="class names of ROIs inside the main ROI to separately process")
    parser.add_argument(
        '-debug_level', type=str, default='normal',
        help="Logging debug level", choices=['full', 'debug', 'normal', 'quiet'])
    parser.add_argument(
<<<<<<< HEAD
        '-debug_fibers', action='store_true',
        help="plot results of the fiber analyis")
    parser.add_argument('-skip', type=int, default=0)
=======
        '-padding', type=int, default=0, help="Frame padding")
>>>>>>> 1defa1b4

    return parser
#
# end of cmdl_parser

if __name__ == "__main__":
    main(sys.argv)

#
# end of file<|MERGE_RESOLUTION|>--- conflicted
+++ resolved
@@ -36,33 +36,11 @@
 
 # instantiates a Processor object based on the antibody of the svs slide
 # TODO: where to put this
-<<<<<<< HEAD
-def get_processor(fname, frame, roi_type, debug=False, debug_fibers=False):
-=======
 def get_processor(fname, frame, logger, debug_fibers=False):
->>>>>>> 1defa1b4
     try:
         antibody = sana_io.get_antibody(fname)
     except:
         antibody = ''
-<<<<<<< HEAD
-    if 'NeuN' == antibody:
-        return NeuNProcessor(fname, frame, roi_type, debug)
-    if 'SMI32' == antibody:
-        return SMI32Processor(fname, frame, roi_type, debug)
-    if 'CALR6BC' == antibody:
-        return calretininProcessor(fname, frame, roi_type, debug)
-    if 'parvalbumin' == antibody:
-        return parvalbuminProcessor(fname, frame, roi_type, debug)
-    if 'SMI94' == antibody:
-        return MBPProcessor(fname, frame, roi_type, debug, debug_fibers)
-    if 'SMI35' == antibody:
-        return SMI35Processor(fname, frame, roi_type, debug)
-    if 'MEGURO' == antibody:
-        return meguroProcessor(fname, frame, roi_type, debug)
-    if 'AT8' == antibody:
-        return AT8Processor(fname, frame, roi_type, debug)
-=======
     if antibody == 'NeuN':
         return NeuNProcessor(fname, frame, logger)
     if antibody == 'SMI32':
@@ -83,7 +61,6 @@
         return IBA1Processor(fname, frame, logger)
     if antibody == 'R13':
         return R13Processor(fname, frame, logger)
->>>>>>> 1defa1b4
     return None
 #
 # end of get_processor
@@ -104,13 +81,8 @@
         logger.debug("No Slides Found")
         parser.print_usage()
         exit()
-<<<<<<< HEAD
-    slides = slides[args.skip:]
-    
-=======
     logger.debug('Number of slides found: %d' % len(slides))
 
->>>>>>> 1defa1b4
     # loop through the slides
     for slide_i, slide_f in enumerate(slides):
         # progress messaging
@@ -142,20 +114,11 @@
         loader.set_lvl(args.lvl)
 
         # load the main roi(s) from the json file
-<<<<<<< HEAD
-        main_rois = sana_io.read_annotations(
-            anno_f, class_name=args.main_class, name=args.main_name)
-                        
-=======
         main_rois = sana_io.read_annotations(anno_f, class_name=args.main_class, name=args.main_name)
         logger.debug('Number of main_rois found: %d' % len(main_rois))
         if len(main_rois) == 0:
             logger.debug('No ROIs found for processing...possible Annotation Classes are [%s]' % ','.join(set([x.class_name for x in sana_io.read_annotations(anno_f, class_name=args.main_class, name=args.main_name)])))
 
-        # Use this to analyze a certain frame from a slide
-        # main_rois = main_rois[8:]
-
->>>>>>> 1defa1b4
         # loop through main roi(s)
         for main_roi_i, main_roi in enumerate(main_rois):
             t0 = time.time()
@@ -201,10 +164,7 @@
                 bid = sana_io.get_bid(slide_f)
                 antibody = sana_io.get_antibody(slide_f)
                 region = sana_io.get_region(slide_f)
-<<<<<<< HEAD
-=======
-
->>>>>>> 1defa1b4
+
                 if not main_roi.name:
                     roi_name = str(main_roi_i)
                 else:
@@ -248,19 +208,11 @@
                     sub_rois[sub_roi_i],
                     params.data['loc'], params.data['crop_loc'],
                     params.data['M1'], params.data['M2']
-<<<<<<< HEAD
-                ) 
-                
-            # get the processor object
-            processor = get_processor(
-                slide_f, frame, args.roi_type, args.debug, args.debug_fibers)
-=======
                 )
 
             # get the processor object
             processor = get_processor(
                 slide_f, frame, logger=logger)
->>>>>>> 1defa1b4
 
             if processor is None:
                 logger.info('No processor found')
@@ -312,13 +264,7 @@
         '-debug_level', type=str, default='normal',
         help="Logging debug level", choices=['full', 'debug', 'normal', 'quiet'])
     parser.add_argument(
-<<<<<<< HEAD
-        '-debug_fibers', action='store_true',
-        help="plot results of the fiber analyis")
-    parser.add_argument('-skip', type=int, default=0)
-=======
         '-padding', type=int, default=0, help="Frame padding")
->>>>>>> 1defa1b4
 
     return parser
 #
