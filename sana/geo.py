
# system packages
import math

# installed packages
import numpy as np
from scipy.spatial import ConvexHull
from numba import jit
import shapely.geometry

class Converter:
    """
    Unit conversion class which handles conversion between micron and pixel values stored within an Array object (or it's subclasses). Most SANA code will support both microns and pixel units, however usually it will convert to pixels during processing, therefore best practice would be to use pixel units as much as possible
    :param mpp: microns per pixel constant
    :param ds: array of pixel resolution downsample constants
    """
    def __init__(self, mpp=None, ds=None):
        self.mpp = mpp
        self.ds = ds

    def to_float(self, x):
        """
        Converts an Array to floating point
        :param x: sana.geo.Array
        """
        if x.dtype == float:
            return x
        return x.astype(dtype=float, copy=False)    
    
    def to_int(self, x):
        """
        Converts an Array to integer
        :param x: sana.geo.Array
        """
        if x.dtype == int:
            return x
        return np.rint(x).astype(int, copy=False)
    
    def rescale(self, x, level):
        """
        Rescales the Array to a new pixel resolution using the following equation:
        $y = x{\frac{ds_current}{ds_new}}$
        :param x: sana.geo.Array
        :param level: pixel resolution level to rescale to
        """
<<<<<<< HEAD
        if x.level == level:
=======
        if x.level == level or level is None:
>>>>>>> 5b5a45f9
            return x
        if x.is_micron:
            raise UnitException("Cannot rescale data in micron units.")
        if self.ds is None:
            raise ConversionException("Downsampling factors not specified.")
        
        if x.dtype == int:
            x = self.to_float(x)
        
        # rescale the Array
        x *= (self.ds[x.level] / self.ds[level])
        x.level = level

        return x

    def to_microns(self, x):
        """
        Converts the Array from pixels to microns. This is done by converting the pixels to the original resolution, then to microns.
        $y = x{\frac{ds_current}{ds_original}}{mpp}$
        :param x: sana.geo.Array
        """
        if x.is_micron:
            return x
        if self.mpp is None:
            raise ConversionException("Microns per pixel resolution not specified.")
        
        # rescale to original pixel resolution
        x = self.rescale(x, 0)

        # apply the microns per pixel constant
        x *= (self.mpp)
        x.is_micron = True

        return x

    def to_pixels(self, x, level):
        """
        Converts the Array from microns to pixel units at a given resolution level.
        $y = \frac{x}{{mpp}^}{\frac{ds_original}{ds_new}}$
        :param x: sana.geo.Array
        :param level: new pixel resolution level
        """
        if not x.is_micron:
            return self.rescale(x, level)
<<<<<<< HEAD
=======
        
>>>>>>> 5b5a45f9
        if self.mpp is None:
            raise ConversionException("Microns per pixel resolution not specified.")

        # apply the microns per pixel constant
        if x.is_micron:
            if x.dtype == int:
                x = self.to_float(x)

            x /= (self.mpp)
            x.is_micron = False
            x.level = 0

        # rescale to new pixel resolution
        return self.rescale(x, level)
    
class Array(np.ndarray):
    """
    Wrapper class to a Numpy array which only allows (n,2) arrays, while also storing units and resolution. Follows this guide: https://numpy.org/doc/stable/user/basics.subclassing.html#slightly-more-realistic-example-attribute-added-to-existing-array
    :param is_micron: flag denoting if the Array is micron units or pixel units
    :param level: pixel resolution level (level=0 when in microns)
    """
    def __new__(cls, x, y, is_micron=False, level=0):
        arr = np.array([x, y]).T
        obj = np.asarray(arr).view(cls)
        obj.is_micron = is_micron
        obj.level = level
        return obj
    def __array_finalize__(self, obj):
        if obj is None: return
        self.is_micron = getattr(obj, 'is_micron', None)
        self.level = getattr(obj, 'level', None)

    def get_xy(self):
        return self[:,0], self[:,1]

    def check_resolution(self, p):
        """
        Ensures the given point is in the same resolution as this Array
        """
        if self.level != p.level or self.is_micron != p.is_micron:
            raise UnitException("Objects are not in the same resolution")

    def translate(self, p):
        """
        Shifts the Array to a new location
        """
        self.check_resolution(p)

        self -= p

    def rotate(self, origin, angle):
        """
        Rotates values in the Array counter clockwise around an origin 
        :param c: rotation point
        :param angle: angle of rotation in degrees
        """
        self.check_resolution(origin)

        px, py = self.get_xy()
        ox, oy = origin
        angle = math.radians(angle)

        # perform the rotation
        qx = ox + math.cos(angle) * (px - ox) - math.sin(angle) * (py - oy)
        qy = oy + math.sin(angle) * (px - ox) + math.cos(angle) * (py - oy)

        self.set_xy(qx, qy)

    def transform(self, M, inverse=False):
        """
        Applies a transformation matrix to the Polygon
        :param M: (2,3) transformation matrix M
        :param inverse: whether or not to inverse the transformation
        """
        if not inverse:
            np.matmul(self, M[:,:2].T, out=self)
            self += M[:,2]
        else:
            self -= M[:,2]
            np.matmul(self, np.linalg.inv(M[:,:2].T), out=self)

class Point(Array):
    """
    (2,) shaped np.ndarray object, same process as sana.geo.Array
    :param x: x value
    :param y: y value
    :param is_micron: flag denoting if the Array is micron units or pixel units
    :param level: pixel resolution level (level=0 when in microns)
    """
    def __new__(cls, x, y, is_micron=False, level=0):
        # TODO: need to check validity of x and y, same in Array
        arr = np.array((x, y))
        obj = np.asarray(arr).view(cls)
        obj.is_micron = is_micron
        obj.level = level
        return obj
    def __array_finalize__(self, obj):
        if obj is None: return
        self.is_micron = getattr(obj, 'is_micron', None)
        self.level = getattr(obj, 'level', None)
    
    def get_xy(self):
        return self[0], self[1]
    def set_xy(self, x, y):
        self[0] = x
        self[1] = y

    def transform(self, M, inverse=False):
        """
        Applies a transformation matrix to the Point
        :param M: (2,3) transformation matrix M
        :param inverse: whether or not to inverse the transformation
        """
        if not inverse:
            np.matmul(M[:,:2], self, out=self)
            self += M[:,2]
        else:
            self -= M[:,2]
            np.matmul(np.linalg.inv(M[:,:2]), self, out=self)
            
class Polygon(Array):
    """
    (n,2) shaped Array object, contains specialized functions for Polygons
    :param x: (n,1) array
    :param y: (n,1) array
    :param is_micron: flag denoting if the Array is micron units or pixel units
    :param level: pixel resolution level (level=0 when in microns)
    """
    def __new__(cls, x, y, is_micron=False, level=0):
        obj = Array(x, y, is_micron, level).view(cls)
        return obj
    
    def get_xy(self):
        return self[:,0], self[:,1]
    def set_xy(self, x, y):
        self[:,0] = x
        self[:,1] = y

    def get_rolled_xy(self):
        """
        Convenience function for rolling the first point to the last
        """
        x, y = self.get_xy()
        return np.roll(x, 1), np.roll(y, 1)

    def get_area(self):
        """
        Calculates the area of the Polygon
        """
        x0, y0 = self.get_xy()
        x1, y1 = self.get_rolled_xy()
        A = 0.5 * np.abs(np.dot(x0, y1) - np.dot(x1, y0))
        return A

    def fit_ellipse(self, N=21):
        rect = self.get_minimum_bounding_rectangle()
        loc, size = rect.bounding_box()
        ctr = loc + size/2
        side_lengths = np.sqrt(np.sum((rect[1:] - rect[:-1])**2, axis=1))
        major = float(np.max(side_lengths)/2)
        minor = float(np.min(side_lengths)/2)
        side_idx = np.argmax(side_lengths)
        x, y = rect.get_xy()
        angle = np.abs(np.mod(180*np.arctan2(y[1:]-y[:-1], x[1:]-x[:-1])/np.pi, 180)[side_idx])
        return ellipse_like(self, ctr, major, minor, th=angle, N=N)
    
    def get_axes(self):
        """
        Calculates the major and minor axes based on the minimum bounding rectangle of the Polygon
        """
        rect = self.get_minimum_bounding_rectangle()
        side_lengths = np.sqrt(np.sum((rect[:-1] - rect[1:])**2, axis=1))
        major = float(np.max(side_lengths)/2)
        minor = float(np.min(side_lengths)/2)
        return major, minor    

    def get_minimum_bounding_rectangle(self):
        """
        Calculates the minimum bounding rectangle of the Polygon
        """
        pi2 = np.pi/2

        hull = self[ConvexHull(self).vertices]

        # create rotation matrices
        angles = np.linspace(0, np.pi, 180)
        rotations = np.vstack([
            np.cos(angles),
            np.cos(angles-pi2),
            np.cos(angles+pi2),
            np.cos(angles),
        ]).T
        rotations = rotations.reshape((-1, 2, 2))
        
        rot_points = np.dot(rotations, hull.T)

        min_x = np.nanmin(rot_points[:, 0], axis=1)
        max_x = np.nanmax(rot_points[:, 0], axis=1)
        min_y = np.nanmin(rot_points[:, 1], axis=1)
        max_y = np.nanmax(rot_points[:, 1], axis=1)

        areas = (max_x - min_x) * (max_y - min_y)
        best_ind = np.argmin(areas)

        x1 = max_x[best_ind]
        x2 = min_x[best_ind]
        y1 = max_y[best_ind]
        y2 = min_y[best_ind]
        r = rotations[best_ind]

        rect = np.zeros((4,2))
        rect[0] = np.dot([x1, y2], r)
        rect[1] = np.dot([x2, y2], r)
        rect[2] = np.dot([x2, y1], r)
        rect[3] = np.dot([x1, y1], r)

        return polygon_like(self, rect[:,0], rect[:,1])

    def get_eccentricity(self):
        """
        Calculates the eccentricity feature, measuring the "elliptic" nature of the polygon: 0.0 is a circle, 1.0 is a line
        """
        major, minor = self.get_axes()
        eccentricity = np.sqrt(1-minor**2/major**2)
        return eccentricity

    def get_perimeter(self):
        """
        Calculates the perimeter feature
        """
        x0, y0 = self.get_xy()
        x1, y1 = self.get_rolled_xy()
        perimeter = np.sum(np.sqrt((y1-y0)**2+(x1-x0)**2))
        return perimeter
    
    def get_circularity(self):
        """
        Calculates the circularity feature: 0.0 is a square, 1.0 is a circle
        """
        A = self.get_area()
        perimeter = self.get_perimeter()
        return (4*A*np.pi) / perimeter**2
        
    def bounding_box(self):
        """
        Gets the location and size of the orthogonal bounding box
        """
        x, y = self.get_xy()
        x0, y0 = np.min(x), np.min(y)
        x1, y1 = np.max(x), np.max(y)
        loc = point_like(self, x0, y0)
        size = point_like(self, x1-x0, y1-y0)
        return loc, size
    
    def is_inside(self, poly):
        """
        Checks if all vertices of this Polygon are in the input Polygon
        :param poly: input Polygon
        """
        self.check_resolution(poly)

        # prepare the input Polygon, ray_tracing() cannot handle Polygons
        poly = np.array(poly)
        
        for i in range(self.shape[0]):
            if not ray_tracing(self[i][0], self[i][1], np.array(poly)):
                return False
        return True
    
    def is_partially_inside(self, poly):
        """
        Checks if any vertex of this Polygon is inside the input Polygon
        :param poly: input Polygon
        """
        self.check_resolution(poly)

        # prepare the input Polygon, ray_tracing() cannot handle Polygons
        poly = np.array(poly)

        for i in range(self.shape[0]):
            if ray_tracing(self[i][0], self[i][1], poly):
                return True
        return False
    
    def is_connected(self):
        """
        Checks if the first and last vertex are equivalent
        """
        return np.isclose(self[0,0], self[-1,0]) and np.isclose(self[0,1], self[-1,1])
    
    def connect(self):
        """
        Connects the Polygon by copying the first vertex to the last
        """
        if self.is_connected():
            return self
        else:
            x, y = self.get_xy()
            x = np.concatenate([x, [self[0,0]]], axis=0)
            y = np.concatenate([y, [self[0,1]]], axis=0)
            return polygon_like(self, x, y)

    def disconnect(self):
        """
        Disconnects the Polygon by deleting the duplicated final vertex
        """
        if not self.is_connected():
            return self
        else:
            x, y = self.get_xy()
            x = x[:-1]
            y = y[:-1]
            return polygon_like(self, x, y)
        
    def to_annotation(self, class_name="", annotation_name="", attributes={}, connect=True):
        """
        Converts the Polygon to an Annotation
        :param class_name: class name to store
        :param annotation_name: annotation name to store
        :param attributes: dictionary of attributes to store
        :param connect: whether or not to connect the Annotation
        """
        if connect:
            x, y = self.connect().get_xy()
        else:
            x, y = self.get_xy()
        return Annotation(x=x, y=y, class_name=class_name, annotation_name=annotation_name, attributes=attributes, is_micron=self.is_micron, level=self.level)

    def to_polygon(self):
        """
        Convenience function which returns a copy of the connected polygon
        """
        self = self.connect()
        return polygon_like(self, self[:,0], self[:,1])

class Curve(Array):
    """
    (n,2) shaped Array object, which usually is used for segmented boundaries in the tissue
    :param x: (n,1) array
    :param y: (n,1) array
    :param is_micron: flag denoting if the Array is micron units or pixel units
    :param level: pixel resolution level (level=0 when in microns)
    """
    def __new__(cls, x, y, is_micron=False, level=0):
        obj = Array(x, y, is_micron, level).view(cls)
        return obj
    
    def get_xy(self):
        return self[:,0], self[:,1]
    def set_xy(self, x, y):
        self[:,0] = x
        self[:,1] = y
    
    def get_angle(self):
        """
        Calculates the angle of rotation in degrees based on the line of best fit
        """
        x, y = self.get_xy()
        n = self.shape[0]

        # zeroing the mean avoids overflow errors with very large pixel coordinates
        # ss_xx = float(np.sum(x**2) - n * np.mean(x)**2)
        # ss_yy = float(np.sum(y**2) - n * np.mean(y)**2)                
        # ss_xy = float(np.sum(y*x) - n * np.mean(y)*np.mean(x))        
        x = x - np.mean(x)
        y = y - np.mean(y)
        ss_xx = float(np.sum(x**2))
        ss_yy = float(np.sum(y**2))
        ss_xy = float(np.sum(y*x))
        
        # guess which variable is the input and which is the output
        if np.max(y) - np.min(y) > np.max(x) - np.min(x):
            transposed = True
            den = ss_yy
        else:
            transposed = False
            den = ss_xx

        # calculate the angle
        angle = np.rad2deg(np.arctan2(ss_xy, den))
        if angle < 0:
            angle += 180

        # rotate ccw 90 degrees and inverse angle to account for transposing the variables
        if transposed:
            angle = ((90 - angle) + 360) % 360
            if angle > 180:
                angle = angle - 360
            if angle < 0:
                angle += 180

        return angle
    
    def to_annotation(self, class_name, annotation_name="", attributes={}):
        """
        Converts the Curve to an Annotation using the LineString format in geojson
        """
        x, y = self.get_xy()
        return Annotation(x=x, y=y, class_name=class_name, annotation_name=annotation_name, attributes=attributes, is_micron=self.is_micron, level=self.level, object_type='LineString')
    
class Annotation(Array):
    """
    Special case of an Array that stores extra information about the object, usually from a geojson formatted file.
    :param geo: geojson formatted vertices, not needed if providing x and y parameters
    :param x: (n,1) input array, not needed if providing geo
    :param y: (n,1) input array, not needed if providing geo
    :param class_name: class name of the object in the geojson
    :param annotation_name: name of the object in the geojson
    :param attributes: dictionary of attributes to store in the object
    :param object_type: string denoting the type of object to use in a geojson file format
    :param is_micron: flag denoting if the Array is micron units or pixel units
    :param level: pixel resolution level (level=0 when in microns)
    """
    def __new__(cls, x, y, ifile="", class_name="", annotation_name="", attributes={}, object_type='Polygon', is_micron=False, level=0):
        obj = Array(x, y, is_micron, level).view(cls)
        
        # store attributes
        obj.class_name = class_name
        obj.annotation_name = annotation_name
        obj.attributes = attributes
        obj.object_type = object_type
    
        return obj
    
    def __array_finalize__(self, obj):
        if obj is None: return
        self.class_name = getattr(obj, 'class_name', None)
        self.annotation_name = getattr(obj, 'annotation_name', None)
        self.attributes = getattr(obj, 'attributes', None)
        self.is_micron = getattr(obj, 'is_micron', None)
        self.level = getattr(obj, 'level', None)
        self.object_type = getattr(obj, 'object_type', None)
    
    def to_geojson(self):
        """
        Generates a formatted geojson dictionary
        """

        # generate a list of vertices from the Array
        verts = []
        for i in range(self.shape[0]):
            verts.append([self[i][0], self[i][1]])
        if self.object_type == 'Polygon':
            verts = [verts]
            
        # create the JSON format, using the given class and name
        annotation = {
            "type": "Feature",
            "id": "PathAnnotationObject",
            "geometry": {
                "type": self.object_type,
                "coordinates": verts,
            },
            "properties": {
                "name": self.annotation_name,
                "objectType": "annotation",
                "classification": {
                    "name": self.class_name,
                    "color": [255, 0, 0],
                },
                "attributes": self.attributes,
            }
        }
        return annotation

    def is_connected(self):
        """
        Checks if the first and last vertex are equivalent
        """
        return np.isclose(self[0,0], self[-1,0]) and np.isclose(self[0,1], self[-1,1])
    
    def connect(self):
        """
        Connects the Annotation by copying the first vertex to the last
        """
        if self.is_connected():
            return self
        else:
            x, y = self.get_xy()
            x = np.concatenate([x, [self[0,0]]], axis=0)
            y = np.concatenate([y, [self[0,1]]], axis=0)
            return polygon_like(self, x, y)

    def disconnect(self):
        """
        Disconnects the Annotation by deleting the duplicated final vertex
        """
        if not self.is_connected():
            return self
        else:
            x, y = self.get_xy()
            x = x[:-1]
            y = y[:-1]
            return polygon_like(self, x, y)
        
    def to_polygon(self):
        self = self.connect()
        return polygon_like(self, self[:,0], self[:,1])
    def to_curve(self):
        self = self.disconnect()
        return curve_like(self, self[:,0], self[:,1])

# NOTE: using jit here makes this function viable in terms of speed
@jit(nopython=True)
def ray_tracing(x,y,poly):
    """
    Detects if the given xy point is inside the poly array. This uses numba so that the loops are very fast, therefore the inputs must be basic C datatypes
    :param x: int
    :param y: int
    :param poly: (n,2) numpy array
    """
    n = len(poly)
    inside = False
    p2x = 0.0
    p2y = 0.0
    xints = 0.0
    p1x,p1y = poly[0]
    for i in range(n+1):
        p2x,p2y = poly[i % n]
        if y > min(p1y,p2y):
            if y <= max(p1y,p2y):
                if x <= max(p1x,p2x):
                    if p1y != p2y:
                        xints = (y-p1y)*(p2x-p1x)/(p2y-p1y)+p1x
                    if p1x == p2x or x <= xints:
                        inside = not inside
        p1x,p1y = p2x,p2y
    return inside

def array_like(obj, arr):
    return Array(arr, is_micron=obj.is_micron, level=obj.level)
def point_like(obj, x, y):
    return Point(x, y, is_micron=obj.is_micron, level=obj.level)
def vector_like(obj, x1, y1, x2, y2):
    return Vector(x1, y1, x2, y2, is_micron=obj.is_micron, level=obj.level)
def polygon_like(obj, x, y):
    return Polygon(x, y, is_micron=obj.is_micron, level=obj.level)
def curve_like(obj, x, y):
    return Curve(x, y, is_micron=obj.is_micron, level=obj.level)
def rectangle_like(obj, loc, size):
    x = [loc[0], loc[0]+size[0], loc[0]+size[0], loc[0], loc[0]]
    y = [loc[1], loc[1], loc[1]+size[1], loc[1]+size[1], loc[1]]
    return polygon_like(obj, x, y)
def ellipse_like(obj, ctr, a, b, th=0, N=21):
    theta = np.linspace(0, 2*np.pi, N)    
    x = a*np.cos(theta) + ctr[0]
    y = b*np.sin(theta) + ctr[1]
    ret = polygon_like(obj, x, y)
    ret.rotate(ctr, th)
    return ret
        
def circle_like(obj, ctr, radius, N=21):
    return ellipse_like(obj, ctr, radius, radius, th=0, N=N)

def annotation_like(obj, x, y):
    return Annotation(
        x, y,
        class_name=obj.class_name,
        annotation_name=obj.annotation_name,
        attributes=obj.attributes,
        object_type=obj.object_type,
        is_micron=obj.is_micron,
        level=obj.level
    )

def connect_segments(top, right, bottom, left):
    # rotate the segments to the correct orientation
    ctr = point_like(top, 0, 0)
    angle = top.get_angle()
    [curve.rotate(ctr, -angle) for curve in [top, right, bottom, left]]
    if np.mean(top[:,1]) > np.mean(bottom[:,1]):
        [curve.rotate(ctr, 180) for curve in [top, right, bottom, left]]
        angle += 180

    # sort the vertices of the segments according to their orientation
    top = top[np.argsort(top[:,0])]
    right = right[np.argsort(right[:,1])]
    bottom = bottom[np.argsort(bottom[:,0])[::-1]]
    left = left[np.argsort(left[:,1])[::-1]]

    # rotate back to the original orientation
    [curve.rotate(ctr, angle) for curve in [top, right, bottom, left]]

    # connect the segments into a polygon
    return polygon_like(top, *np.concatenate([top, right, bottom, left], axis=0).T)

def transform_array_with_logger(x, logger, inverse=False):
    converter = Converter(ds=logger.data.get('ds'), mpp=logger.data.get('mpp'))
    converter.rescale(x, logger.data.get('level'))
    if inverse:
        return inverse_transform_array(x, logger.data.get('loc'), logger.data.get('M'), logger.data.get('crop_loc'))
    else:
        return transform_array(x, logger.data.get('loc'), logger.data.get('M'), logger.data.get('crop_loc'))
    
# performs a series a translations and rotations to transform a polygon
#  to the coordinate system of a processed Frame
def transform_array(x, loc, M, crop_loc):
    if not loc is None:
        x.translate(loc)
    if not M is None:
        x.transform(M)
    if not crop_loc is None:
        x.translate(crop_loc)
    return x

# performs the inverse translations and rotations to return a polygon
#  to the original coordinate system
def inverse_transform_array(x, loc, M, crop_loc):
    if not crop_loc is None:
        x.translate(-crop_loc)
    if not M is None:
        x.transform(M, inverse=True)
    if not loc is None:
        x.translate(-loc)

    return x

def from_shapely(p, is_micron=None, level=None):
    """
    this function converts shapely.Polygon -> sana.geo.Polygon and shapely.MultiPolygon to list of sana.geo.Polygon's
    """
    if type(p) is shapely.geometry.MultiPolygon:
        polygons = []
        for geom in p.geoms:
            polygons.append(from_shapely(geom, is_micron=is_micron, level=level))
        return polygons
    elif type(p) is shapely.geometry.Polygon:
        xs, ys = p.exterior.xy
        return Polygon(xs, ys, is_micron=is_micron, level=level)
    else:
        return None
    
class UnitException(Exception):
    def __init__(self, message):
        self.message = message
class ConversionException(Exception):
    def __init__(self, message):
        self.message = message<|MERGE_RESOLUTION|>--- conflicted
+++ resolved
@@ -43,11 +43,7 @@
         :param x: sana.geo.Array
         :param level: pixel resolution level to rescale to
         """
-<<<<<<< HEAD
-        if x.level == level:
-=======
         if x.level == level or level is None:
->>>>>>> 5b5a45f9
             return x
         if x.is_micron:
             raise UnitException("Cannot rescale data in micron units.")
@@ -92,10 +88,6 @@
         """
         if not x.is_micron:
             return self.rescale(x, level)
-<<<<<<< HEAD
-=======
-        
->>>>>>> 5b5a45f9
         if self.mpp is None:
             raise ConversionException("Microns per pixel resolution not specified.")
 
