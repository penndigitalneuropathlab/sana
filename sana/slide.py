
# system packages
import os
from copy import copy
import time

# openslide importing
# OPENSLIDE_PATH = os.environ.get('OPENSLIDE_DLL_DIRECTORY')
# if hasattr(os, 'add_dll_directory'):
#     # Windows
#     with os.add_dll_directory(OPENSLIDE_PATH):
#         import openslide
# else:
import openslide
    
# installed packages
import numpy as np
from matplotlib import pyplot as plt
from scipy.interpolate import interp1d

# sana packages
import sana.image
import sana.geo


class FileNotSupported(Exception):
    def __init__(self, f):
        self.message = 'Unable to load file: %s' % f
        super().__init__(self.message)

class FileNotFound(Exception):
    def __init__(self, f):
        self.message = 'File not found: %s' % f
        super().__init__(self.message)

# TODO: where to add logger
# TODO: where to add params
class Loader(openslide.OpenSlide):
    """ Provides a wrapper to OpenSlide which enables users to easily load Frames of slide data via various methods and inputs.
    :param fname: filepath to the slide file to load
    :param logger: sana.logger.Logger object
    :param get_thumb: whether or not to preload the thumbnail
    :param mpp: microns per pixel constant, usually is loaded via the aperio.MPP parameter
    """
    def __init__(self, fname, logger, get_thumb=True, mpp=None):
        self.fname = fname
        self.logger = logger

        if not os.path.exists(self.fname):
            raise FileNotFoundError(self.fname)
        
        # initialize the object with the slide
        try:
            super().__init__(self.fname)
        except:
            raise FileNotSupported(self.fname)

        # define the necessary attributes
        self.lc = self.level_count
        self.dim = self.level_dimensions
        self.ds = np.array(self.level_downsamples)
        try:
            self.mpp = float(self.properties['aperio.MPP'])
        except:
            try:
                self.mpp = float(self.properties['openslide.mpp-x'])
            except:
                self.mpp = 0.5045
        try:
            self.bw = float(self.properties['openslide.bounds-width'])
            self.bh = float(self.properties['openslide.bounds-height'])
            self.bx = float(self.properties['openslide.bounds-x'])
            self.by = float(self.properties['openslide.bounds-y'])
        except:
            self.bw = self.dim[0][1]
            self.bh = self.dim[0][0]
            self.bx = 0
            self.by = 0
        self.bloc = sana.geo.Point(self.bx, self.by, is_micron=False, level=0)
        self.bsize = sana.geo.Point(self.bw, self.bh, is_micron=False, level=0)

        # define the converter object to convert units and rescale data
        self.converter = sana.geo.Converter(self.mpp, self.ds)
        self.slide_threshold = None
        self.slide_color = (255, 255, 255)

        # preload the thumbnail if necessary
        if get_thumb:
            # pre-load the thumbnail for easy access
            self.thumbnail = self.load_thumbnail()

            # calculate the color of the slide background
            # self.slide_color = copy(self.thumbnail).get_bg_color()

            # calculate the Slide/Tissue threshold
            # TODO: make this much faster!
            # self.csf_threshold = int(get_csf_threshold(copy(self.thumbnail)))
            self.slide_threshold = None

            # self.thumbnail.csf_threshold = self.csf_threshold

        else:
            self.slide_color = None
            self.slide_threshold = None

    def set_level(self, level):
        self.level = level

    def load_thumbnail(self):
        """
        Loads the thumbnail using the image stored at the top of the pyramid
        """
        self.thumbnail_level = self.lc - 1
        w, h = self.dim[self.thumbnail_level]
        loc = sana.geo.Point(0, 0, is_micron=False, level=self.thumbnail_level)
        size = sana.geo.Point(w, h, is_micron=False, level=self.thumbnail_level)
        return self.load_frame(loc, size, self.thumbnail_level)

    def load_frame(self, loc, size, level=None, pad_color=0):
        """
        Loads a Frame into memory, defined by the top left corner and a requested size
        :param loc: top left corner of Frame (in any unit)
        :param size: size of Frame to load (in any unit)
        :param level: resolution to use, overrides the level attribute of the Loader instance
        :param pad_color: uint8 color to use if padding is required (default=0)
        """
        if level is None:
            level = self.level
        if type(pad_color) is int:
            pad_color = (pad_color,pad_color,pad_color)
        loc = copy(loc)
        size = copy(size)

        # make sure loc and size are in correct pixel resolution
        loc = self.converter.to_pixels(loc, level)
        size = self.converter.to_pixels(size, level)

        # prepare variables to calculate padding
        w, h = self.dim[level]
        padx1, pady1, padx2, pady2 = 0, 0, 0, 0

        # special case: requested frame is entirely outside slide coordinates
        if (loc[0] + size[0]) <= 0: # left bound
            padx1 += int(size[0])
            loc[0] = 0
            size[0] = 0
        if (loc[1] + size[1]) <= 0: # upper bound
            pady1 += int(size[1])
            loc[1] = 0
            size[1] = 0
        if (loc[0] - size[0]) >= w: # right bound
            padx2 += int(size[0])
            loc[0] = w
            size[0] = 0
        if (loc[1] - size[1]) >= h: # lower bound
            pady2 += int(size[1])
            loc[1] = h
            size[1] = 0

        # normal case: requested frame is partially outside slide coordinates
        if loc[0] < 0: # left bound
            padx1 -= int(loc[0])
            loc[0] = 0
            size[0] -= padx1
        if loc[1] < 0: # upper bound
            pady1 -= int(loc[1])
            loc[1] = 0
            size[1] -= pady1
        if (loc[0] + size[0]) > w: # right bound
            padx2 += int(loc[0] + size[0] - w)
            size[0] -= padx2
        if (loc[1] + size[1]) > h: # lower bound
            pady2 = int(loc[1] + size[1] - h)
            size[1] -= pady2

        # load the region of interest via OpenSlide
        # NOTE: OpenSlide requires the loc to be in original resolution (i.e. level=0)
        self.converter.rescale(loc, 0)
        loc = self.converter.to_int(loc)
        size = self.converter.to_int(size)
        im = self.read_region(location=loc, level=level, size=size) 

        # convert to numpy and remove the alpha channel
        img = np.array(im)[:, :, :3]

        # pad img with rows at the top/bottom with cols of img size
        pady1 = np.full_like(img, pad_color, shape=(pady1, img.shape[1], 3))
        pady2 = np.full_like(img, pad_color, shape=(pady2, img.shape[1], 3))
        img = np.concatenate((pady1, img, pady2), axis=0)

        # pad img with cols at the left/right with rows of the padded img size
        padx1 = np.full_like(img, pad_color, shape=(img.shape[0], padx1, 3))
        padx2 = np.full_like(img, pad_color, shape=(img.shape[0], padx2, 3))
        img = np.concatenate((padx1, img, padx2), axis=1)

        # convert to Frame object
        return sana.image.Frame(
            img, level=level, converter=self.converter,
            slide_threshold=self.slide_threshold,
            slide_color=self.slide_color,
        )

    def load_frame_with_parameters(self):
        """
        Loads a Frame into memory using previously logged parameters
        """

        # load the frame using loc and size
        frame = self.load_frame(self.logger.data['loc'], self.logger.data['size'])
        
        # set the padding
        frame.frame_padding = self.logger.data['padding']

        # perform the first rotation
        M, nw, nh = frame.get_rotation_matrix(self.logger.data['angle1'])
        frame.warp_affine(M, nw, nh)

        # perform the cropping
        frame.crop(self.logger.data['crop_loc'], self.logger.data['crop_size'])

        # perform the second rotation
        M, nw, nh = frame.get_rotation_matrix(self.logger.data['angle2'])
        frame.warp_affine(M, nw, nh)

        return frame
    
    def load_frame_with_roi(self, roi, padding=0):
        """
        Loads a Frame into memory based on the bounding box of the input ROI
        :param roi: a geo.Polygon to be used to load the Frame
        :param padding: amount of padding to add context to the ROI
        """
        roi = roi.to_polygon()

        # scale the roi to the current resolution
        self.converter.rescale(roi, self.level)

        # get the bounding box of the ROI
        loc, size = roi.bounding_box()

        # shift loc and increase size to add a padded border around the bounding box
        loc -= padding
        size += 2*padding

        # load the frame into memory
        self.logger.debug('Loading Frame from .svs slide file...')            
        t0 = time.time()
        frame = self.load_frame(loc, size)
        roi.translate(loc)
        self.logger.debug('Done I/O (%.2f sec)' % (time.time() - t0))

        # set the amount of padding used
        frame.frame_padding = padding

        # store the processing parameters
        self.logger.data['slide_threshold'] = self.slide_threshold
        self.logger.data['loc'] = loc
        self.logger.data['size'] = size
        self.logger.data['padding'] = padding

        # debugging plots
        if self.logger.generate_plots:
            fig, axs = plt.subplots(1,1)
            ax = axs
            ax.imshow(frame.img)
            ax.plot(*roi.T, color='red')
            fig.suptitle('result of load_roi_frame() with input roi')

        return frame

<<<<<<< HEAD
    def load_frame_with_segmentations(self, c0, c1, c2, c3, padding=0, use_edges=True):
=======
    def load_frame_with_segmentations(self, c0, c1, padding=0):
>>>>>>> 36acb1cf
        """
        Loads a Frame into memory using 2 input boundaries. First we get the bounding box of the 2 boundaries, then rotates the image so that c1 is horizontal and at the top of the image
        TODO: add link to example image for docs
        :param c0: geo.Curve that will be rotated to the top of the Frame
        :param c1: geo.Curve that is semi-parallel to c1
        :param padding: amount of padding to apply to the Frame
        """
        angle = c0.attributes.get('angle',None)
        c0 = c0.to_curve()
        c1 = c1.to_curve()

<<<<<<< HEAD
        # get the center of the 2 curves
        if use_edges:
            roi = sana.geo.get_polygon_from_curves(c0, c1, c2, c3)
        else:
            roi = sana.geo.get_polygon_from_curves(c0, c1)
=======
        # get the center of the roi
        roi = sana.geo.get_polygon_from_curves(c0, c1)
>>>>>>> 36acb1cf
        center = np.mean(roi, axis=0)

        # get the best angle for the ROI
        if angle is None:

<<<<<<< HEAD
            # make sure c0 is on top of c1 after rotating
            c0.rotate(center, -angle)
            c1.rotate(center, -angle)
            c2.rotate(center, -angle)
            c3.rotate(center, -angle)
=======
            # rotate to make the curves mostly horizontal
            angle = (c0.get_angle() + c1.get_angle()) / 2
            c0.rotate(center, -angle)
            c1.rotate(center, -angle)
            
            # get the centers of the curves by interpolating
            x = c0[:,0]
            y = c0[:,1]
            ctrx = (x[0]+x[-1])/2
            ctry = interp1d(x,y)(ctrx)
            ctr0 = sana.geo.point_like(ctrx, ctry, c0)
            x = c1[:,0]
            y = c1[:,1]
            ctrx = (x[0]+x[-1])/2
            ctry = interp1d(x,y)(ctrx)
            ctr1 = sana.geo.point_like(ctrx, ctry, c0)

            # # rotate so that the spine is vertical
            # spine = sana.geo.curve_like([ctr0[0], ctr1[0]], [ctr0[1], ctr1[1]], c0)
            # extra_angle = spine.get_angle()-90
            # c0.rotate(center, -extra_angle)
            # c1.rotate(center, -extra_angle)
            # angle += extra_angle

            # make sure c1 is on top of c2 after rotating
>>>>>>> 36acb1cf
            if np.mean(c0[:,1]) > np.mean(c1[:,1]):
                c0.rotate(center, 180)
                c1.rotate(center, 180)
                c2.rotate(center, 180)
                c3.rotate(center, 180)
                angle += 180
        else:
            c0.rotate(center, -angle)
            c1.rotate(center, -angle)
    
        # create a bounding box ROI from the rotated curves
        roi = sana.geo.get_polygon_from_curves(c0, c1)
        loc, size = roi.bounding_box()

        # apply the padding to get the final roi which we will crop to in the rotated coordinate space
        loc -= padding
        size += 2*padding
        roi = sana.geo.rectangle_like(loc, size, c1)

        # rotate the roi back to the original coordinate space
        roi.rotate(center, angle)
        c0.rotate(center, angle)
        c1.rotate(center, angle)

        # load the frame from the ROI
        # NOTE: we've already performed the padding
        frame = self.load_frame_with_roi(roi, padding=0)
        roi.translate(self.logger.data['loc'])
        c0.translate(self.logger.data['loc'])
        c1.translate(self.logger.data['loc'])
        if self.logger.generate_plots:
            fig, axs = plt.subplots(1,3)
            ax = axs[0]
            ax.imshow(frame.img)
            ax.plot(*c0.T, color='red', label='c0')
            ax.plot(*c1.T, color='blue', label='c1')
            ax.set_title('Original Frame loaded from Curves')
            ax.legend()

        # set the amount of padding used
        frame.frame_padding = padding

        # rotate the frame using the angle we've already calculated
        M, nw, nh = frame.get_rotation_matrix(angle)
        frame.warp_affine(M, nw, nh)
        roi.transform(M)
        c0.transform(M)
        c1.transform(M)
        if self.logger.generate_plots:
            ax = axs[1]
            ax.imshow(frame.img)
            ax.plot(*c0.T, color='red', label='c0')
            ax.plot(*c1.T, color='blue', label='c1')
            ax.set_title('Rotated horizontally with c0 on top')
            ax.legend()

        # crop the frame using the bounding box of the rotated roi
        crop_loc, crop_size = roi.bounding_box()
        frame.crop(crop_loc, crop_size)
        roi.translate(crop_loc)
        c0.translate(crop_loc)
        c1.translate(crop_loc)
        if self.logger.generate_plots:
            ax = axs[2]
            ax.imshow(frame.img)
            ax.plot(*c0.T, color='red', label='c0')
            ax.plot(*c1.T, color='blue', label='c1')
            ax.set_title('Final Rotated/Cropped Frame')
            ax.legend()

        plt.show()
        
        # store the processing parameters
        self.logger.data['angle'] = angle
        self.logger.data['M'] = M
        self.logger.data['nw'] = nw
        self.logger.data['nh'] = nh
        self.logger.data['crop_loc'] = crop_loc
        self.logger.data['crop_size'] = crop_size

        return frame
    
    def load_frame_with_landmarks(self, v, w, padding=None):
        """
        Loads a Frame into memory using the extreme points in a landmark vector. First, the extreme points are identified. Then, a rectangle with a given width is found orthogonal to the input vector
        :param v: landmark vector
        :param w: width (in microns) of rectangle to load into memory
        :param padding: amount of padding to apply to the Frame
        """
        if padding is None:
            padding = (0,0)
        elif type(padding) is int:
            padding = (padding, padding)

        # get the angle of the vector based on linear representation
        # NOTE: adding 90 degrees makes it vertical rather than horizontal
        angle = v.get_angle()+90

        # rotate the vector to be vertical
        c = sana.geo.Point(0, 0, False, self.level)
        v.rotate(c, -angle)

        # define the coords of the rotated frame to load in using the extreme y values
        # TODO: w is in microns not pixels!! need to rescale
        xc = np.mean(v[:,0])
        x0 = xc - w//2 - padding[0]//2
        x1 = xc + w//2 + padding[0]//2
        pmin = v[np.argmin(v[:,1])]
        pmax = v[np.argmax(v[:,1])]
        y0 = pmin[1] - padding[1]//2
        y1 = pmax[1] + padding[1]//2
        roi = sana.geo.Polygon([x0, x1, x1, x0], [y0, y0, y1, y1], is_micron=False, level=self.level)

        # rotate back to the origin
        v.rotate(c, angle)
        roi.rotate(c, angle)

        # load a frame from the ROI
        # NOTE: we'e already performed the padding
        frame = self.load_frame_with_roi(roi, padding=0)
        v.translate(self.logger.data['loc'])
        roi.translate(self.logger.data['loc'])
        if self.logger.generate_plots:
            fig, axs = plt.subplots(1,3)
            ax = axs[0]
            ax.imshow(frame.img)
            ax.plot(*v.T, 'x', color='red', label='LANDMARKS')
            ax.plot(*roi.T, color='black', label='ROI')
            ax.set_title('Original Frame loaded from Landmarks')
            ax.legend()

        # set the amount of padding used
        frame.frame_padding = padding

        # get the tiles centered on the 2 extreme vertices
        size = sana.geo.Point(50, 50, is_micron=True)
        self.converter.to_pixels(size, self.level)
        t1 = frame.get_tile(pmin-size//2, size)
        t2 = frame.get_tile(pmax-size//2, size)

        # calculate the average pixel brightness
        # NOTE: we just care how close the tile is to white
        t1_intensity = np.mean(t1)
        t2_intensity = np.mean(t2)

        # the tile on the top is darker than the tile on bottom, this means we must rotate 180
        if t1_intensity < t2_intensity:
            angle += 180

        # rotate the image to be vertical
        M, nw, nh = frame.get_rotation_matrix(angle)
        frame.warp_affine(M, nw, nh)
        v.transform(M)
        roi.transform(M)
        if self.logger.generate_plots:
            ax = axs[1]
            ax.imshow(frame.img)
            ax.plot(*v.T, 'x', color='red', label='LANDMARKS')
            ax.plot(*roi.T, color='black', label='ROI')
            ax.set_title('Rotated vertically with slide background on top')
            ax.legend()

        # sort the vector by the y values so that the first landmark is the slide landmark, not tissue
        v = v[np.argsort(v[:,1])]

        # crop the frame using the bounding box of the rotated roi
        crop_loc, crop_size = roi.bounding_box()
        frame.crop(crop_loc, crop_size)
        v.translate(crop_loc)
        roi.translate(crop_loc)
        if self.logger.generate_plots:
            ax = axs[2]
            ax.imshow(frame.img)
            ax.plot(*v.T, 'x', color='red', label='LANDMARKS')
            ax.plot(*roi.T, color='black', label='ROI')
            ax.set_title('Final Rotated/Cropped Frame')
            ax.legend()
        
        # store the processing parameters
        self.logger.data['angle'] = angle
        self.logger.data['M'] = M
        self.logger.data['nw'] = nw
        self.logger.data['nh'] = nh
        self.logger.data['crop_loc'] = crop_loc
        self.logger.data['crop_size'] = crop_size

        return frame, v

    # this function loads a frame of slide data using a given
    # GM Greatest samping zone ROI, which is 4 points 
    def load_gm_zone_frame(self, logger, params, orig_roi, padding=None):

        # create a copy to not disturb the original data
        roi = orig_roi.copy()

        # load the frame from the ROI
        frame = self.load_roi_frame(logger, params, roi, padding, copy=False)

        if logger.plots:
            fig, axs = plt.subplots(1,3)
            axs = axs.ravel()
            axs[0].imshow(frame.img)
            plot_poly(axs[0], roi, color='red')

        # split the ROI into 4 lines and find the line closest to slide background
        angle = get_gm_zone_angle(frame, roi, logger)
        logger.info('Best Orthog. Angle found: %s' % (str(angle)))

        # rotate the image/ROI to orthogonalize them to the CSF boundary
        M1, nw, nh = frame.get_rotation_mat(angle)
        frame.warp_affine(M1, nw, nh)
        roi.transform(M1)

        if logger.plots:
            axs[1].imshow(frame.img)
            plot_poly(axs[1], roi, color='red')

        # crop the frame/ROI to remove borders
        # TODO: this might affect the amount of slide that is found near boundaries
        # TODO: do this at the end?
        orig_size = frame.size()
        crop_loc, crop_size = roi.bounding_box()
        roi.translate(crop_loc)
        frame.crop(crop_loc, crop_size)
        if logger.plots:
            axs[2].imshow(frame.img)
            plot_poly(axs[2], roi, color='red')

        # no extra rotation needed!
        rotate_angle = 0
        M2 = None

        # store the values used during loading the frame
        params.data['slide_threshold'] = self.slide_threshold
        params.data['orig_size'] = orig_size
        params.data['crop_loc'] = crop_loc
        params.data['crop_size'] = crop_size
        params.data['angle1'] = angle
        params.data['angle2'] = rotate_angle
        params.data['M1'] = M1
        params.data['M2'] = M2

        # finally, return the orthogonalized frame
        return frame
    

# loads a series of Frames into memory from a slide image
# use locs argument to define a list of locations to load at
class Framer:
    """ Loads a series of Frames into memory from the slide Loader. 
    :param loader: Loader object
    :param size: (M,N) Point, specifies size of Frame to load
    :param step: (x,y) Point, distance between Frames, defaults to size
    :param fpad: (x,y) Point, amount to pad to the frame
    """
    def __init__(self, loader, size, step=None, fpad=None, rois=[]):

        # store the slide loader
        self.loader = loader
        self.converter = self.loader.converter
        self.level = self.loader.level
        
        # set the frame size
        self.size = size
        self.converter.to_pixels(self.size, self.level)
        self.size = self.converter.to_int(self.size)

        # set the frame step
        if step is None:
            self.step = copy(self.size)
        else:
            self.step = step
        self.converter.to_pixels(self.step, self.lvl)
        self.step = self.converter.to_int(self.step)

        # set the frame pad amount
        if fpad is None:
            fpad = sana.geo.Point(0, 0, False, self.loader.lvl)
        self.converter.to_pixels(fpad, self.lvl)
        self.fpad = self.converter.to_int(fpad)

        # calculate the number of frames in the slide
        slide_size = self.loader.get_dim()
        self.converter.to_pixels(slide_size, self.level)
        slide_size = self.converter.to_int(slide_size)
        self.nframes = np.ceil(slide_size / self.step)

    def load(self, i, j):
        x = i * self.step[0]
        y = j * self.step[1]
        loc = sana.geo.point_like(x, y, self.size) - self.fpad
        size = self.size + 2*self.fpad
        frame = self.loader.load_frame(loc, size)
        frame.frame_padding = self.fpad

        return frame<|MERGE_RESOLUTION|>--- conflicted
+++ resolved
@@ -268,11 +268,7 @@
 
         return frame
 
-<<<<<<< HEAD
-    def load_frame_with_segmentations(self, c0, c1, c2, c3, padding=0, use_edges=True):
-=======
-    def load_frame_with_segmentations(self, c0, c1, padding=0):
->>>>>>> 36acb1cf
+    def load_frame_with_segmentations(self, c0, c1, c2, c3, padding=0):
         """
         Loads a Frame into memory using 2 input boundaries. First we get the bounding box of the 2 boundaries, then rotates the image so that c1 is horizontal and at the top of the image
         TODO: add link to example image for docs
@@ -283,64 +279,26 @@
         angle = c0.attributes.get('angle',None)
         c0 = c0.to_curve()
         c1 = c1.to_curve()
-
-<<<<<<< HEAD
+        c2 = c0.to_curve()
+        c3 = c1.to_curve()
+
         # get the center of the 2 curves
-        if use_edges:
-            roi = sana.geo.get_polygon_from_curves(c0, c1, c2, c3)
-        else:
-            roi = sana.geo.get_polygon_from_curves(c0, c1)
-=======
-        # get the center of the roi
-        roi = sana.geo.get_polygon_from_curves(c0, c1)
->>>>>>> 36acb1cf
+        roi = sana.geo.get_polygon_from_curves(c0, c1, c2, c3)
         center = np.mean(roi, axis=0)
 
         # get the best angle for the ROI
         if angle is None:
 
-<<<<<<< HEAD
-            # make sure c0 is on top of c1 after rotating
-            c0.rotate(center, -angle)
-            c1.rotate(center, -angle)
-            c2.rotate(center, -angle)
-            c3.rotate(center, -angle)
-=======
             # rotate to make the curves mostly horizontal
-            angle = (c0.get_angle() + c1.get_angle()) / 2
-            c0.rotate(center, -angle)
-            c1.rotate(center, -angle)
+            angle = c0.get_angle()
+            [c.rotate(center, -angle) for c in [c0, c1, c2, c3]]
             
-            # get the centers of the curves by interpolating
-            x = c0[:,0]
-            y = c0[:,1]
-            ctrx = (x[0]+x[-1])/2
-            ctry = interp1d(x,y)(ctrx)
-            ctr0 = sana.geo.point_like(ctrx, ctry, c0)
-            x = c1[:,0]
-            y = c1[:,1]
-            ctrx = (x[0]+x[-1])/2
-            ctry = interp1d(x,y)(ctrx)
-            ctr1 = sana.geo.point_like(ctrx, ctry, c0)
-
-            # # rotate so that the spine is vertical
-            # spine = sana.geo.curve_like([ctr0[0], ctr1[0]], [ctr0[1], ctr1[1]], c0)
-            # extra_angle = spine.get_angle()-90
-            # c0.rotate(center, -extra_angle)
-            # c1.rotate(center, -extra_angle)
-            # angle += extra_angle
-
             # make sure c1 is on top of c2 after rotating
->>>>>>> 36acb1cf
             if np.mean(c0[:,1]) > np.mean(c1[:,1]):
-                c0.rotate(center, 180)
-                c1.rotate(center, 180)
-                c2.rotate(center, 180)
-                c3.rotate(center, 180)
+                [c.rotate(center, 180) for c in [c0, c1, c2, c3]]
                 angle += 180
         else:
-            c0.rotate(center, -angle)
-            c1.rotate(center, -angle)
+            [c.rotate(center, -angle) for c in [c0, c1, c2, c3]]
     
         # create a bounding box ROI from the rotated curves
         roi = sana.geo.get_polygon_from_curves(c0, c1)
@@ -353,21 +311,21 @@
 
         # rotate the roi back to the original coordinate space
         roi.rotate(center, angle)
-        c0.rotate(center, angle)
-        c1.rotate(center, angle)
+        [c.rotate(center, angle) for c in [c0, c1, c2, c3]]
 
         # load the frame from the ROI
         # NOTE: we've already performed the padding
         frame = self.load_frame_with_roi(roi, padding=0)
         roi.translate(self.logger.data['loc'])
-        c0.translate(self.logger.data['loc'])
-        c1.translate(self.logger.data['loc'])
+        [c.translate(self.logger.data['loc']) for c in [c0, c1, c2, c3]]        
         if self.logger.generate_plots:
             fig, axs = plt.subplots(1,3)
             ax = axs[0]
             ax.imshow(frame.img)
             ax.plot(*c0.T, color='red', label='c0')
             ax.plot(*c1.T, color='blue', label='c1')
+            ax.plot(*c2.T, color='green', label='c2')
+            ax.plot(*c3.T, color='orange', label='c3')
             ax.set_title('Original Frame loaded from Curves')
             ax.legend()
 
@@ -378,13 +336,14 @@
         M, nw, nh = frame.get_rotation_matrix(angle)
         frame.warp_affine(M, nw, nh)
         roi.transform(M)
-        c0.transform(M)
-        c1.transform(M)
+        [c.transform(M) for c in [c0, c1, c2, c3]]
         if self.logger.generate_plots:
             ax = axs[1]
             ax.imshow(frame.img)
             ax.plot(*c0.T, color='red', label='c0')
             ax.plot(*c1.T, color='blue', label='c1')
+            ax.plot(*c2.T, color='green', label='c2')
+            ax.plot(*c3.T, color='orange', label='c3')
             ax.set_title('Rotated horizontally with c0 on top')
             ax.legend()
 
@@ -392,17 +351,16 @@
         crop_loc, crop_size = roi.bounding_box()
         frame.crop(crop_loc, crop_size)
         roi.translate(crop_loc)
-        c0.translate(crop_loc)
-        c1.translate(crop_loc)
+        [c.translate(crop_loc) for c in [c0, c1, c2, c3]]
         if self.logger.generate_plots:
             ax = axs[2]
             ax.imshow(frame.img)
             ax.plot(*c0.T, color='red', label='c0')
             ax.plot(*c1.T, color='blue', label='c1')
+            ax.plot(*c2.T, color='green', label='c2')
+            ax.plot(*c3.T, color='orange', label='c3')
             ax.set_title('Final Rotated/Cropped Frame')
             ax.legend()
-
-        plt.show()
         
         # store the processing parameters
         self.logger.data['angle'] = angle
